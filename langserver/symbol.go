package langserver

import (
	"context"
	"fmt"
	"go/ast"
	"go/build"
	"go/doc"
	"go/parser"
	"go/token"
	"log"
	"os"
	"path"
	"sort"
	"strings"
	"sync"

	"golang.org/x/tools/go/buildutil"

	"github.com/neelance/parallel"
	"github.com/sourcegraph/go-langserver/langserver/internal/tools"
	"github.com/sourcegraph/go-langserver/langserver/internal/utils"
	"github.com/sourcegraph/go-langserver/pkg/lsp"
	"github.com/sourcegraph/go-langserver/pkg/lspext"
	"github.com/sourcegraph/jsonrpc2"
)

// Query is a structured representation that is parsed from the user's
// raw query string.
type Query struct {
	Kind      lsp.SymbolKind
	Filter    FilterType
	File, Dir string
	Tokens    []string

	Symbol lspext.SymbolDescriptor
}

// String converts the query back into a logically equivalent, but not strictly
// byte-wise equal, query string. It is useful for converting a modified query
// structure back into a query string.
func (q Query) String() string {
	s := ""
	switch q.Filter {
	case FilterExported:
		s = queryJoin(s, "is:exported")
	case FilterDir:
		s = queryJoin(s, fmt.Sprintf("%s:%s", q.Filter, q.Dir))
	default:
		// no filter.
	}
	if q.Kind != 0 {
		for kwd, kind := range keywords {
			if kind == q.Kind {
				s = queryJoin(s, kwd)
			}
		}
	}
	for _, token := range q.Tokens {
		s = queryJoin(s, token)
	}
	return s
}

// queryJoin joins the strings into "<s><space><e>" ensuring there is no
// trailing or leading whitespace at the end of the string.
func queryJoin(s, e string) string {
	return strings.TrimSpace(s + " " + e)
}

// ParseQuery parses a user's raw query string and returns a
// structured representation of the query.
func ParseQuery(q string) (qu Query) {
	// All queries are case insensitive.
	q = strings.ToLower(q)

	// Split the query into space-delimited fields.
	for _, field := range strings.Fields(q) {
		// Check if the field is a filter like `is:exported`.
		if strings.HasPrefix(field, "dir:") {
			qu.Filter = FilterDir
			qu.Dir = strings.TrimPrefix(field, "dir:")
			continue
		}
		if field == "is:exported" {
			qu.Filter = FilterExported
			continue
		}

		// Each field is split into tokens, delimited by periods or slashes.
		tokens := strings.FieldsFunc(field, func(c rune) bool {
			return c == '.' || c == '/'
		})
		for _, tok := range tokens {
			if kind, isKeyword := keywords[tok]; isKeyword {
				qu.Kind = kind
				continue
			}
			qu.Tokens = append(qu.Tokens, tok)
		}
	}
	return qu
}

type FilterType string

const (
	FilterExported FilterType = "exported"
	FilterDir      FilterType = "dir"
)

// keywords are keyword tokens that will be interpreted as symbol kind
// filters in the search query.
var keywords = map[string]lsp.SymbolKind{
	"package": lsp.SKPackage,
	"type":    lsp.SKClass,
	"method":  lsp.SKMethod,
	"field":   lsp.SKField,
	"func":    lsp.SKFunction,
	"var":     lsp.SKVariable,
	"const":   lsp.SKConstant,
}

type symbolPair struct {
	lsp.SymbolInformation
	desc symbolDescriptor
}

// resultSorter is a utility struct for collecting, filtering, and
// sorting symbol results.
type resultSorter struct {
	Query
	results   []scoredSymbol
	resultsMu sync.Mutex
}

// scoredSymbol is a symbol with an attached search relevancy score.
// It is used internally by resultSorter.
type scoredSymbol struct {
	score int
	symbolPair
}

/*
 * sort.Interface methods
 */
func (s *resultSorter) Len() int { return len(s.results) }
func (s *resultSorter) Less(i, j int) bool {
	iscore, jscore := s.results[i].score, s.results[j].score
	if iscore == jscore {
		if s.results[i].ContainerName == s.results[j].ContainerName {
			if s.results[i].Name == s.results[j].Name {
				return s.results[i].Location.URI < s.results[j].Location.URI
			}
			return s.results[i].Name < s.results[j].Name
		}
		return s.results[i].ContainerName < s.results[j].ContainerName
	}
	return iscore > jscore
}
func (s *resultSorter) Swap(i, j int) {
	s.results[i], s.results[j] = s.results[j], s.results[i]
}

// Collect is a thread-safe method that will record the passed-in
// symbol in the list of results if its score > 0.
func (s *resultSorter) Collect(si symbolPair) {
	s.resultsMu.Lock()
	score := score(s.Query, si)
	if score > 0 {
		sc := scoredSymbol{score, si}
		s.results = append(s.results, sc)
	}
	s.resultsMu.Unlock()
}

// Results returns the ranked list of SymbolInformation values.
func (s *resultSorter) Results() []lsp.SymbolInformation {
	res := make([]lsp.SymbolInformation, len(s.results))
	for i, s := range s.results {
		res[i] = s.SymbolInformation
	}
	return res
}

// score returns 0 for results that aren't matches. Results that are matches are assigned
// a positive score, which should be used for ranking purposes.
func score(q Query, s symbolPair) (scor int) {
	if q.Kind != 0 {
		if q.Kind != s.Kind {
			return 0
		}
	}
	if q.Symbol != nil && !s.desc.Contains(q.Symbol) {
		return -1
	}
	name, container := strings.ToLower(s.Name), strings.ToLower(s.ContainerName)
<<<<<<< HEAD
	filename := utils.UriToPath(s.Location.URI)
=======
	if !isFileURI(s.Location.URI) {
		log.Printf("unexpectedly saw symbol defined at a non-file URI: %q", s.Location.URI)
		return 0
	}
	filename := uriToFilePath(s.Location.URI)
>>>>>>> 28d7a692
	isVendor := strings.HasPrefix(filename, "vendor/") || strings.Contains(filename, "/vendor/")
	if q.Filter == FilterExported && isVendor {
		// is:exported excludes vendor symbols always.
		return 0
	}
	if q.File != "" && filename != q.File {
		// We're restricting results to a single file, and this isn't it.
		return 0
	}
	if len(q.Tokens) == 0 { // early return if empty query
		if isVendor {
			return 1 // lower score for vendor symbols
		} else {
			return 2
		}
	}
	for i, tok := range q.Tokens {
		tok := strings.ToLower(tok)
		if strings.HasPrefix(container, tok) {
			scor += 2
		}
		if strings.HasPrefix(name, tok) {
			scor += 3
		}
		if strings.Contains(filename, tok) && len(tok) >= 3 {
			scor++
		}
		if strings.HasPrefix(path.Base(filename), tok) && len(tok) >= 3 {
			scor += 2
		}
		if tok == name {
			if i == len(q.Tokens)-1 {
				scor += 50
			} else {
				scor += 5
			}
		}
		if tok == container {
			scor += 3
		}
	}
	if scor > 0 && !(strings.HasPrefix(filename, "vendor/") || strings.Contains(filename, "/vendor/")) {
		// boost for non-vendor symbols
		scor += 5
	}
	if scor > 0 && ast.IsExported(s.Name) {
		// boost for exported symbols
		scor++
	}
	return scor
}

// toSym returns a SymbolInformation value derived from values we get
// from the Go parser and doc packages.
func toSym(name string, bpkg *build.Package, recv string, kind lsp.SymbolKind, fs *token.FileSet, pos token.Pos) symbolPair {
	var id string
	if recv == "" {
		id = fmt.Sprintf("%s/-/%s", path.Clean(bpkg.ImportPath), name)
	} else {
		id = fmt.Sprintf("%s/-/%s/%s", path.Clean(bpkg.ImportPath), recv, name)
	}

	return symbolPair{
		SymbolInformation: lsp.SymbolInformation{
			Name:          name,
			Kind:          kind,
			Location:      goRangeToLSPLocation(fs, pos, pos+token.Pos(len(name))),
			ContainerName: recv,
		},
		// NOTE: fields must be kept in sync with workspace_refs.go:defSymbolDescriptor
		desc: symbolDescriptor{
			Vendor:      utils.IsVendorDir(bpkg.Dir),
			Package:     path.Clean(bpkg.ImportPath),
			PackageName: bpkg.Name,
			Recv:        recv,
			Name:        name,
			ID:          id,
		},
	}
}

// handleTextDocumentSymbol handles `textDocument/documentSymbol` requests for
// the Go language server.
func (h *LangHandler) handleTextDocumentSymbol(ctx context.Context, conn jsonrpc2.JSONRPC2, req *jsonrpc2.Request, params lsp.DocumentSymbolParams) ([]lsp.SymbolInformation, error) {
<<<<<<< HEAD
	f := utils.UriToPath(params.TextDocument.URI)
	return h.handleSymbol(ctx, conn, req, Query{File: f}, 0)
=======
	if !isFileURI(params.TextDocument.URI) {
		return nil, &jsonrpc2.Error{
			Code:    jsonrpc2.CodeInvalidParams,
			Message: fmt.Sprintf("textDocument/documentSymbol not yet supported for out-of-workspace URI (%q)", params.TextDocument.URI),
		}
	}
	path := uriToFilePath(params.TextDocument.URI)

	fset := token.NewFileSet()
	bctx := h.BuildContext(ctx)
	src, err := buildutil.ParseFile(fset, bctx, nil, filepath.Dir(path), filepath.Base(path), 0)
	if err != nil {
		return nil, err
	}
	pkg := &ast.Package{
		Name:  src.Name.Name,
		Files: map[string]*ast.File{},
	}
	pkg.Files[filepath.Base(path)] = src

	symbols := astPkgToSymbols(fset, pkg, &build.Package{})
	res := make([]lsp.SymbolInformation, len(symbols))
	for i, s := range symbols {
		res[i] = s.SymbolInformation
	}
	return res, nil
>>>>>>> 28d7a692
}

// handleSymbol handles `workspace/symbol` requests for the Go
// language server.
func (h *LangHandler) handleWorkspaceSymbol(ctx context.Context, conn jsonrpc2.JSONRPC2, req *jsonrpc2.Request, params lspext.WorkspaceSymbolParams) ([]lsp.SymbolInformation, error) {
	q := ParseQuery(params.Query)
	q.Symbol = params.Symbol
	if q.Filter == FilterDir {
		q.Dir = path.Join(h.init.RootImportPath, q.Dir)
	}
	if id, ok := q.Symbol["id"]; ok {
		// id implicitly contains a dir hint. We can use that to
		// reduce the number of files we have to parse.
<<<<<<< HEAD
		importPath := strings.SplitN(id.(string), "/-/", 2)[0]
		if isStdLib := utils.PathHasPrefix(h.BuildContext(ctx).GOROOT, h.init.RootPath); isStdLib {
			q.Dir = path.Join("/src", importPath)
		} else {
			q.Dir = importPath
		}
=======
		q.Dir = strings.SplitN(id.(string), "/-/", 2)[0]
>>>>>>> 28d7a692
		q.Filter = FilterDir
	}
	if params.Limit == 0 {
		// If no limit is specified, default to a reasonable number
		// for a user to look at. If they want more, they should
		// refine the query.
		params.Limit = 50
	}
	return h.handleSymbol(ctx, conn, req, q, params.Limit)
}

// MaxParallelism controls the maximum number of goroutines that should be used
// to fulfill requests. This is useful in editor environments where users do
// not want results ASAP, but rather just semi quickly without eating all of
// their CPU.
var MaxParallelism = 8

func (h *LangHandler) handleSymbol(ctx context.Context, conn jsonrpc2.JSONRPC2, req *jsonrpc2.Request, query Query, limit int) ([]lsp.SymbolInformation, error) {
	results := resultSorter{Query: query, results: make([]scoredSymbol, 0)}
	{
		rootPath := h.FilePath(h.init.Root())
		bctx := h.BuildContext(ctx)

		par := parallel.NewRun(8)
		for _, pkg := range tools.ListPkgsUnderDir(bctx, rootPath) {
			// If we're restricting results to a single file or dir, ensure the
			// package dir matches to avoid doing unnecessary work.
			if results.Query.File != "" {
				filePkgPath := path.Dir(results.Query.File)
				if utils.PathHasPrefix(filePkgPath, bctx.GOROOT) {
					filePkgPath = utils.PathTrimPrefix(filePkgPath, bctx.GOROOT)
				} else {
					filePkgPath = utils.PathTrimPrefix(filePkgPath, bctx.GOPATH)
				}
				filePkgPath = utils.PathTrimPrefix(filePkgPath, "src")
				if !utils.PathEqual(pkg, filePkgPath) {
					continue
				}
			}
			if results.Query.Filter == FilterDir && !utils.PathEqual(pkg, results.Query.Dir) {
				continue
			}

			par.Acquire()

			// If the context is cancelled, breaking the loop here
			// will allow us to return partial results, and
			// avoiding starting new computations.
			if ctx.Err() != nil {
				par.Release()
				break
			}

			go func(pkg string) {
				// Prevent any uncaught panics from taking the
				// entire server down. For an example see
				// https://github.com/golang/go/issues/17788
				defer func() {
					par.Release()
					_ = utils.Panicf(recover(), "%v for pkg %v", req.Method, pkg)
				}()
				h.collectFromPkg(ctx, bctx, pkg, rootPath, &results)
			}(pkg)
		}
		_ = par.Wait()
	}
	sort.Sort(&results)
	if len(results.results) > limit && limit > 0 {
		results.results = results.results[:limit]
	}

	return results.Results(), nil
}

type pkgSymResult struct {
	ready   chan struct{} // closed to broadcast readiness
	symbols []lsp.SymbolInformation
}

// collectFromPkg collects all the symbols from the specified package
// into the results. It uses LangHandler's package symbol cache to
// speed up repeated calls.
func (h *LangHandler) collectFromPkg(ctx context.Context, bctx *build.Context, pkg string, rootPath string, results *resultSorter) {
	symbols := h.symbolCache.Get(pkg, func() interface{} {
		findPackage := h.getFindPackageFunc()
		buildPkg, err := findPackage(ctx, bctx, pkg, rootPath, 0)
		if err != nil {
			maybeLogImportError(pkg, err)
			return nil
		}

		fs := token.NewFileSet()
		astPkgs, err := parseDir(fs, bctx, buildPkg.Dir, nil, 0)
		if err != nil {
			log.Printf("failed to parse directory %s: %s", buildPkg.Dir, err)
			return nil
		}
		astPkg := astPkgs[buildPkg.Name]
		if astPkg == nil {
			return nil
		}

		return astPkgToSymbols(fs, astPkg, buildPkg)
	})

	if symbols == nil {
		return
	}

	for _, sym := range symbols.([]symbolPair) {
		if results.Query.Filter == FilterExported && !isExported(&sym) {
			continue
		}
		results.Collect(sym)
	}
}

// astToSymbols returns a slice of LSP symbols from an AST.
func astPkgToSymbols(fs *token.FileSet, astPkg *ast.Package, buildPkg *build.Package) []symbolPair {
	// TODO(keegancsmith) Remove vendored doc/go once https://github.com/golang/go/issues/17788 is shipped
	docPkg := doc.New(astPkg, buildPkg.ImportPath, doc.AllDecls)

	// Emit decls
	var pkgSyms []symbolPair
	for _, t := range docPkg.Types {
		if len(t.Decl.Specs) == 1 { // the type name is the first spec in type declarations
			pkgSyms = append(pkgSyms, toSym(t.Name, buildPkg, "", lsp.SKClass, fs, t.Decl.Specs[0].Pos()))
		} else { // in case there's some edge case where there's not 1 spec, fall back to the start of the declaration
			pkgSyms = append(pkgSyms, toSym(t.Name, buildPkg, "", lsp.SKClass, fs, t.Decl.TokPos))
		}

		for _, v := range t.Funcs {
			pkgSyms = append(pkgSyms, toSym(v.Name, buildPkg, "", lsp.SKFunction, fs, v.Decl.Name.NamePos))
		}
		for _, v := range t.Methods {
			pkgSyms = append(pkgSyms, toSym(v.Name, buildPkg, t.Name, lsp.SKMethod, fs, v.Decl.Name.NamePos))
		}
		for _, v := range t.Consts {
			for _, name := range v.Names {
				pkgSyms = append(pkgSyms, toSym(name, buildPkg, "", lsp.SKConstant, fs, v.Decl.TokPos))
			}
		}
		for _, v := range t.Vars {
			for _, name := range v.Names {
				pkgSyms = append(pkgSyms, toSym(name, buildPkg, "", lsp.SKField, fs, v.Decl.TokPos))
			}
		}
	}
	for _, v := range docPkg.Consts {
		for _, name := range v.Names {
			pkgSyms = append(pkgSyms, toSym(name, buildPkg, "", lsp.SKConstant, fs, v.Decl.TokPos))
		}
	}
	for _, v := range docPkg.Vars {
		for _, name := range v.Names {
			pkgSyms = append(pkgSyms, toSym(name, buildPkg, "", lsp.SKVariable, fs, v.Decl.TokPos))
		}
	}
	for _, v := range docPkg.Funcs {
		pkgSyms = append(pkgSyms, toSym(v.Name, buildPkg, "", lsp.SKFunction, fs, v.Decl.Name.NamePos))
	}

	return pkgSyms
}

// parseDir mirrors parser.ParseDir, but uses the passed in build context's VFS. In other words,
// buildutil.parseFile : parser.ParseFile :: parseDir : parser.ParseDir
func parseDir(fset *token.FileSet, bctx *build.Context, path string, filter func(os.FileInfo) bool, mode parser.Mode) (pkgs map[string]*ast.Package, first error) {
	list, err := buildutil.ReadDir(bctx, path)
	if err != nil {
		return nil, err
	}

	pkgs = map[string]*ast.Package{}
	for _, d := range list {
		if strings.HasSuffix(d.Name(), ".go") && (filter == nil || filter(d)) {
			filename := buildutil.JoinPath(bctx, path, d.Name())
			if src, err := buildutil.ParseFile(fset, bctx, nil, buildutil.JoinPath(bctx, path, d.Name()), filename, mode); err == nil {
				name := src.Name.Name
				pkg, found := pkgs[name]
				if !found {
					pkg = &ast.Package{
						Name:  name,
						Files: map[string]*ast.File{},
					}
					pkgs[name] = pkg
				}
				pkg.Files[filename] = src
			} else if first == nil {
				first = err
			}
		}
	}

	return
}

func isExported(sym *symbolPair) bool {
	if sym.ContainerName == "" {
		return ast.IsExported(sym.Name)
	}
	return ast.IsExported(sym.ContainerName) && ast.IsExported(sym.Name)
}

func maybeLogImportError(pkg string, err error) {
	_, isNoGoError := err.(*build.NoGoError)
	if !(isNoGoError || !isMultiplePackageError(err) || strings.HasPrefix(pkg, "github.com/golang/go/test/")) {
		log.Printf("skipping possible package %s: %s", pkg, err)
	}
}<|MERGE_RESOLUTION|>--- conflicted
+++ resolved
@@ -11,6 +11,7 @@
 	"log"
 	"os"
 	"path"
+	"path/filepath"
 	"sort"
 	"strings"
 	"sync"
@@ -195,15 +196,11 @@
 		return -1
 	}
 	name, container := strings.ToLower(s.Name), strings.ToLower(s.ContainerName)
-<<<<<<< HEAD
-	filename := utils.UriToPath(s.Location.URI)
-=======
-	if !isFileURI(s.Location.URI) {
+	if !utils.IsURI(s.Location.URI) {
 		log.Printf("unexpectedly saw symbol defined at a non-file URI: %q", s.Location.URI)
 		return 0
 	}
-	filename := uriToFilePath(s.Location.URI)
->>>>>>> 28d7a692
+	filename := utils.UriToPath(s.Location.URI)
 	isVendor := strings.HasPrefix(filename, "vendor/") || strings.Contains(filename, "/vendor/")
 	if q.Filter == FilterExported && isVendor {
 		// is:exported excludes vendor symbols always.
@@ -288,17 +285,13 @@
 // handleTextDocumentSymbol handles `textDocument/documentSymbol` requests for
 // the Go language server.
 func (h *LangHandler) handleTextDocumentSymbol(ctx context.Context, conn jsonrpc2.JSONRPC2, req *jsonrpc2.Request, params lsp.DocumentSymbolParams) ([]lsp.SymbolInformation, error) {
-<<<<<<< HEAD
-	f := utils.UriToPath(params.TextDocument.URI)
-	return h.handleSymbol(ctx, conn, req, Query{File: f}, 0)
-=======
-	if !isFileURI(params.TextDocument.URI) {
+	if !utils.IsURI(params.TextDocument.URI) {
 		return nil, &jsonrpc2.Error{
 			Code:    jsonrpc2.CodeInvalidParams,
 			Message: fmt.Sprintf("textDocument/documentSymbol not yet supported for out-of-workspace URI (%q)", params.TextDocument.URI),
 		}
 	}
-	path := uriToFilePath(params.TextDocument.URI)
+	path := utils.UriToPath(params.TextDocument.URI)
 
 	fset := token.NewFileSet()
 	bctx := h.BuildContext(ctx)
@@ -318,7 +311,6 @@
 		res[i] = s.SymbolInformation
 	}
 	return res, nil
->>>>>>> 28d7a692
 }
 
 // handleSymbol handles `workspace/symbol` requests for the Go
@@ -332,16 +324,12 @@
 	if id, ok := q.Symbol["id"]; ok {
 		// id implicitly contains a dir hint. We can use that to
 		// reduce the number of files we have to parse.
-<<<<<<< HEAD
 		importPath := strings.SplitN(id.(string), "/-/", 2)[0]
 		if isStdLib := utils.PathHasPrefix(h.BuildContext(ctx).GOROOT, h.init.RootPath); isStdLib {
 			q.Dir = path.Join("/src", importPath)
 		} else {
 			q.Dir = importPath
 		}
-=======
-		q.Dir = strings.SplitN(id.(string), "/-/", 2)[0]
->>>>>>> 28d7a692
 		q.Filter = FilterDir
 	}
 	if params.Limit == 0 {
