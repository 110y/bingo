package langserver

import (
	"context"
	"encoding/json"
	"errors"
	"fmt"
	"go/build"
	"io"
	"io/ioutil"
	"net"
	"os"
	"os/exec"
	"path"
	"path/filepath"
	"reflect"
	"runtime"
	"sort"
	"strconv"
	"strings"
	"testing"

	"github.com/sourcegraph/ctxvfs"
	"github.com/sourcegraph/go-langserver/langserver/internal/utils"
	"github.com/sourcegraph/go-langserver/pkg/lsp"
	"github.com/sourcegraph/go-langserver/pkg/lspext"
	"github.com/sourcegraph/jsonrpc2"
)

type serverTestCase struct {
	rootURI lsp.DocumentURI
	fs      map[string]string
	mountFS map[string]map[string]string // mount dir -> map VFS
	cases   lspTestCases
}

var serverTestCases = map[string]serverTestCase{
	"go basic": {
		rootURI: "file:///src/test/pkg",
		fs: map[string]string{
			"a.go": "package p; func A() { A() }",
			"b.go": "package p; func B() { A() }",
		},
		cases: lspTestCases{
			overrideGodefHover: map[string]string{
				//"a.go:1:9":  "package p", // TODO(slimsag): sub-optimal "no declaration found for p"
				"a.go:1:17": "func A()",
				"a.go:1:23": "func A()",
				"b.go:1:17": "func B()",
				"b.go:1:23": "func A()",
			},
			wantHover: map[string]string{
				"a.go:1:9":  "package p",
				"a.go:1:17": "func A()",
				"a.go:1:23": "func A()",
				"b.go:1:17": "func B()",
				"b.go:1:23": "func A()",
			},
			wantDefinition: map[string]string{
				"a.go:1:17": "/src/test/pkg/a.go:1:17-1:18",
				"a.go:1:23": "/src/test/pkg/a.go:1:17-1:18",
				"b.go:1:17": "/src/test/pkg/b.go:1:17-1:18",
				"b.go:1:23": "/src/test/pkg/a.go:1:17-1:18",
			},
			wantXDefinition: map[string]string{
				"a.go:1:17": "/src/test/pkg/a.go:1:17 id:test/pkg/-/A name:A package:test/pkg packageName:p recv: vendor:false",
				"a.go:1:23": "/src/test/pkg/a.go:1:17 id:test/pkg/-/A name:A package:test/pkg packageName:p recv: vendor:false",
				"b.go:1:17": "/src/test/pkg/b.go:1:17 id:test/pkg/-/B name:B package:test/pkg packageName:p recv: vendor:false",
				"b.go:1:23": "/src/test/pkg/a.go:1:17 id:test/pkg/-/A name:A package:test/pkg packageName:p recv: vendor:false",
			},
			wantReferences: map[string][]string{
				"a.go:1:17": []string{
					"/src/test/pkg/a.go:1:17",
					"/src/test/pkg/a.go:1:23",
					"/src/test/pkg/b.go:1:23",
				},
				"a.go:1:23": []string{
					"/src/test/pkg/a.go:1:17",
					"/src/test/pkg/a.go:1:23",
					"/src/test/pkg/b.go:1:23",
				},
				"b.go:1:17": []string{"/src/test/pkg/b.go:1:17"},
				"b.go:1:23": []string{
					"/src/test/pkg/a.go:1:17",
					"/src/test/pkg/a.go:1:23",
					"/src/test/pkg/b.go:1:23",
				},
			},
			wantSymbols: map[string][]string{
				"a.go": []string{"/src/test/pkg/a.go:function:A:1:17"},
				"b.go": []string{"/src/test/pkg/b.go:function:B:1:17"},
			},
			wantWorkspaceSymbols: map[*lspext.WorkspaceSymbolParams][]string{
				{Query: ""}:            []string{"/src/test/pkg/a.go:function:A:1:17", "/src/test/pkg/b.go:function:B:1:17"},
				{Query: "A"}:           []string{"/src/test/pkg/a.go:function:A:1:17"},
				{Query: "B"}:           []string{"/src/test/pkg/b.go:function:B:1:17"},
				{Query: "is:exported"}: []string{"/src/test/pkg/a.go:function:A:1:17", "/src/test/pkg/b.go:function:B:1:17"},
				{Query: "dir:/"}:       []string{"/src/test/pkg/a.go:function:A:1:17", "/src/test/pkg/b.go:function:B:1:17"},
				{Query: "dir:/ A"}:     []string{"/src/test/pkg/a.go:function:A:1:17"},
				{Query: "dir:/ B"}:     []string{"/src/test/pkg/b.go:function:B:1:17"},

				// non-nil SymbolDescriptor + no keys.
				{Symbol: make(lspext.SymbolDescriptor)}: []string{"/src/test/pkg/a.go:function:A:1:17", "/src/test/pkg/b.go:function:B:1:17"},

				// Individual filter fields.
				{Symbol: lspext.SymbolDescriptor{"package": "test/pkg"}}: []string{"/src/test/pkg/a.go:function:A:1:17", "/src/test/pkg/b.go:function:B:1:17"},
				{Symbol: lspext.SymbolDescriptor{"name": "A"}}:           []string{"/src/test/pkg/a.go:function:A:1:17"},
				{Symbol: lspext.SymbolDescriptor{"name": "B"}}:           []string{"/src/test/pkg/b.go:function:B:1:17"},
				{Symbol: lspext.SymbolDescriptor{"packageName": "p"}}:    []string{"/src/test/pkg/a.go:function:A:1:17", "/src/test/pkg/b.go:function:B:1:17"},
				{Symbol: lspext.SymbolDescriptor{"recv": ""}}:            []string{"/src/test/pkg/a.go:function:A:1:17", "/src/test/pkg/b.go:function:B:1:17"},
				{Symbol: lspext.SymbolDescriptor{"vendor": false}}:       []string{"/src/test/pkg/a.go:function:A:1:17", "/src/test/pkg/b.go:function:B:1:17"},

				// Combined filter fields.
				{Symbol: lspext.SymbolDescriptor{"package": "test/pkg"}}:                                                               []string{"/src/test/pkg/a.go:function:A:1:17", "/src/test/pkg/b.go:function:B:1:17"},
				{Symbol: lspext.SymbolDescriptor{"package": "test/pkg", "name": "A"}}:                                                  []string{"/src/test/pkg/a.go:function:A:1:17"},
				{Symbol: lspext.SymbolDescriptor{"package": "test/pkg", "name": "A", "packageName": "p"}}:                              []string{"/src/test/pkg/a.go:function:A:1:17"},
				{Symbol: lspext.SymbolDescriptor{"package": "test/pkg", "name": "A", "packageName": "p", "recv": ""}}:                  []string{"/src/test/pkg/a.go:function:A:1:17"},
				{Symbol: lspext.SymbolDescriptor{"package": "test/pkg", "name": "A", "packageName": "p", "recv": "", "vendor": false}}: []string{"/src/test/pkg/a.go:function:A:1:17"},
				{Symbol: lspext.SymbolDescriptor{"package": "test/pkg", "name": "B"}}:                                                  []string{"/src/test/pkg/b.go:function:B:1:17"},
				{Symbol: lspext.SymbolDescriptor{"package": "test/pkg", "name": "B", "packageName": "p"}}:                              []string{"/src/test/pkg/b.go:function:B:1:17"},
				{Symbol: lspext.SymbolDescriptor{"package": "test/pkg", "name": "B", "packageName": "p", "recv": ""}}:                  []string{"/src/test/pkg/b.go:function:B:1:17"},
				{Symbol: lspext.SymbolDescriptor{"package": "test/pkg", "name": "B", "packageName": "p", "recv": "", "vendor": false}}: []string{"/src/test/pkg/b.go:function:B:1:17"},

				// By ID.
				{Symbol: lspext.SymbolDescriptor{"id": "test/pkg/-/B"}}: []string{"/src/test/pkg/b.go:function:B:1:17"},
				{Symbol: lspext.SymbolDescriptor{"id": "test/pkg/-/A"}}: []string{"/src/test/pkg/a.go:function:A:1:17"},
			},
			wantFormatting: map[string]string{
				"a.go": "package p\n\nfunc A() { A() }\n",
			},
		},
	},
	"go detailed": {
		rootURI: "file:///src/test/pkg",
		fs: map[string]string{
			"a.go": "package p; type T struct { F string }",
		},
		cases: lspTestCases{
			overrideGodefHover: map[string]string{
				// "a.go:1:28": "(T).F string", // TODO(sqs): see golang/hover.go; this is the output we want
				"a.go:1:28": "struct field F string",
				"a.go:1:17": `type T struct; struct{ F string }`,
			},

			wantHover: map[string]string{
				// "a.go:1:28": "(T).F string", // TODO(sqs): see golang/hover.go; this is the output we want
				"a.go:1:28": "struct field F string",
				"a.go:1:17": `type T struct; struct {
    F string
}`,
			},
			wantSymbols: map[string][]string{
				"a.go": []string{"/src/test/pkg/a.go:class:T:1:17"},
			},
			wantWorkspaceSymbols: map[*lspext.WorkspaceSymbolParams][]string{
				{Query: ""}:            []string{"/src/test/pkg/a.go:class:T:1:17"},
				{Query: "T"}:           []string{"/src/test/pkg/a.go:class:T:1:17"},
				{Query: "F"}:           []string{}, // we don't return fields for now
				{Query: "is:exported"}: []string{"/src/test/pkg/a.go:class:T:1:17"},
			},
		},
	},
	"exported defs unexported type": {
		rootURI: "file:///src/test/pkg",
		fs: map[string]string{
			"a.go": "package p; type t struct { F string }",
		},
		cases: lspTestCases{
			wantSymbols: map[string][]string{
				"a.go": []string{"/src/test/pkg/a.go:class:t:1:17"},
			},
			wantWorkspaceSymbols: map[*lspext.WorkspaceSymbolParams][]string{
				{Query: "is:exported"}: []string{},
			},
		},
	},
	"go xtest": {
		rootURI: "file:///src/test/pkg",
		fs: map[string]string{
			"a.go":      "package p; var A int",
			"x_test.go": `package p_test; import "test/pkg"; var X = p.A`,
			"y_test.go": "package p_test; func Y() int { return X }",

			// non xtest to ensure we don't mix up xtest and test.
			"a_test.go": `package p; var X = A`,
			"b_test.go": "package p; func Y() int { return X }",
		},
		cases: lspTestCases{
			overrideGodefHover: map[string]string{
				"a.go:1:16":      "var A int",
				"x_test.go:1:40": "var X = p.A",
				"x_test.go:1:46": "var A int",
				"a_test.go:1:16": "var X = A",
				"a_test.go:1:20": "var A int",
			},

			wantHover: map[string]string{
				"a.go:1:16":      "var A int",
				"x_test.go:1:40": "var X int",
				"x_test.go:1:46": "var A int",
				"a_test.go:1:16": "var X int",
				"a_test.go:1:20": "var A int",
			},
			wantSymbols: map[string][]string{
				"y_test.go": []string{"/src/test/pkg/y_test.go:function:Y:1:22"},
				"b_test.go": []string{"/src/test/pkg/b_test.go:function:Y:1:17"},
			},
			wantReferences: map[string][]string{
				"a.go:1:16": []string{
					"/src/test/pkg/a.go:1:16",
					"/src/test/pkg/a_test.go:1:20",
					"/src/test/pkg/x_test.go:1:46",
				},
				"x_test.go:1:46": []string{
					"/src/test/pkg/a.go:1:16",
					"/src/test/pkg/a_test.go:1:20",
					"/src/test/pkg/x_test.go:1:46",
				},
				"x_test.go:1:40": []string{
					"/src/test/pkg/x_test.go:1:40",
					"/src/test/pkg/y_test.go:1:39",
				},

				// The same as the xtest references above, but in the normal test pkg.
				"a_test.go:1:20": []string{
					"/src/test/pkg/a.go:1:16",
					"/src/test/pkg/a_test.go:1:20",
					"/src/test/pkg/x_test.go:1:46",
				},
				"a_test.go:1:16": []string{
					"/src/test/pkg/a_test.go:1:16",
					"/src/test/pkg/b_test.go:1:34",
				},
			},
			wantWorkspaceReferences: map[*lspext.WorkspaceReferencesParams][]string{
				{Query: lspext.SymbolDescriptor{}}: []string{
					"/src/test/pkg/x_test.go:1:24-1:34 -> id:test/pkg name: package:test/pkg packageName:p recv: vendor:false",
					"/src/test/pkg/x_test.go:1:46-1:47 -> id:test/pkg/-/A name:A package:test/pkg packageName:p recv: vendor:false",
				},
			},
		},
	},
	"go test": {
		rootURI: "file:///src/test/pkg",
		fs: map[string]string{
			"a.go":      "package p; var A int",
			"a_test.go": `package p; import "test/pkg/b"; var X = b.B; func TestB() {}`,
			"b/b.go":    "package b; var B int; func C() int { return B };",
			"c/c.go":    `package c; import "test/pkg/b"; var X = b.B;`,
		},
		cases: lspTestCases{
			overrideGodefHover: map[string]string{
				"a_test.go:1:37": "var X = b.B",
				"a_test.go:1:43": "var B int",
			},
			wantHover: map[string]string{
				"a_test.go:1:37": "var X int",
				"a_test.go:1:43": "var B int",
			},
			wantReferences: map[string][]string{
				"a_test.go:1:43": []string{
					"/src/test/pkg/a_test.go:1:43",
					"/src/test/pkg/b/b.go:1:16",
					"/src/test/pkg/b/b.go:1:45",
					"/src/test/pkg/c/c.go:1:43",
				},
				"a_test.go:1:41": []string{
					"/src/test/pkg/a_test.go:1:19",
					"/src/test/pkg/a_test.go:1:41",
				},
				"a_test.go:1:51": []string{
					"/src/test/pkg/a_test.go:1:51",
				},
			},
		},
	},
	"go subdirectory in repo": {
		rootURI: "file:///src/test/pkg/d",
		fs: map[string]string{
			"a.go":    "package d; func A() { A() }",
			"d2/b.go": `package d2; import "test/pkg/d"; func B() { d.A(); B() }`,
		},
		cases: lspTestCases{
			wantHover: map[string]string{
				"a.go:1:17":    "func A()",
				"a.go:1:23":    "func A()",
				"d2/b.go:1:39": "func B()",
				"d2/b.go:1:47": "func A()",
				"d2/b.go:1:52": "func B()",
			},
			wantDefinition: map[string]string{
				"a.go:1:17":    "/src/test/pkg/d/a.go:1:17-1:18",
				"a.go:1:23":    "/src/test/pkg/d/a.go:1:17-1:18",
				"d2/b.go:1:39": "/src/test/pkg/d/d2/b.go:1:39-1:40",
				"d2/b.go:1:47": "/src/test/pkg/d/a.go:1:17-1:18",
				"d2/b.go:1:52": "/src/test/pkg/d/d2/b.go:1:39-1:40",
			},
			wantXDefinition: map[string]string{
				"a.go:1:17":    "/src/test/pkg/d/a.go:1:17 id:test/pkg/d/-/A name:A package:test/pkg/d packageName:d recv: vendor:false",
				"a.go:1:23":    "/src/test/pkg/d/a.go:1:17 id:test/pkg/d/-/A name:A package:test/pkg/d packageName:d recv: vendor:false",
				"d2/b.go:1:39": "/src/test/pkg/d/d2/b.go:1:39 id:test/pkg/d/d2/-/B name:B package:test/pkg/d/d2 packageName:d2 recv: vendor:false",
				"d2/b.go:1:47": "/src/test/pkg/d/a.go:1:17 id:test/pkg/d/-/A name:A package:test/pkg/d packageName:d recv: vendor:false",
				"d2/b.go:1:52": "/src/test/pkg/d/d2/b.go:1:39 id:test/pkg/d/d2/-/B name:B package:test/pkg/d/d2 packageName:d2 recv: vendor:false",
			},
			wantSymbols: map[string][]string{
				"a.go":    []string{"/src/test/pkg/d/a.go:function:A:1:17"},
				"d2/b.go": []string{"/src/test/pkg/d/d2/b.go:function:B:1:39"},
			},
			wantWorkspaceSymbols: map[*lspext.WorkspaceSymbolParams][]string{
				{Query: ""}:            []string{"/src/test/pkg/d/a.go:function:A:1:17", "/src/test/pkg/d/d2/b.go:function:B:1:39"},
				{Query: "is:exported"}: []string{"/src/test/pkg/d/a.go:function:A:1:17", "/src/test/pkg/d/d2/b.go:function:B:1:39"},
				{Query: "dir:"}:        []string{"/src/test/pkg/d/a.go:function:A:1:17"},
				{Query: "dir:/"}:       []string{"/src/test/pkg/d/a.go:function:A:1:17"},
				{Query: "dir:."}:       []string{"/src/test/pkg/d/a.go:function:A:1:17"},
				{Query: "dir:./"}:      []string{"/src/test/pkg/d/a.go:function:A:1:17"},
				{Query: "dir:/d2"}:     []string{"/src/test/pkg/d/d2/b.go:function:B:1:39"},
				{Query: "dir:./d2"}:    []string{"/src/test/pkg/d/d2/b.go:function:B:1:39"},
				{Query: "dir:d2/"}:     []string{"/src/test/pkg/d/d2/b.go:function:B:1:39"},
			},
			wantWorkspaceReferences: map[*lspext.WorkspaceReferencesParams][]string{
				// Non-matching name query.
				{Query: lspext.SymbolDescriptor{"name": "nope"}}: []string{},

				// Matching against invalid field name.
				{Query: lspext.SymbolDescriptor{"nope": "A"}}: []string{},

				// Matching against an invalid dirs hint.
				{Query: lspext.SymbolDescriptor{"package": "test/pkg/d"}, Hints: map[string]interface{}{"dirs": []string{"file:///src/test/pkg/d/d3"}}}: []string{},

				// Matching against a dirs hint with multiple dirs.
				{Query: lspext.SymbolDescriptor{"package": "test/pkg/d"}, Hints: map[string]interface{}{"dirs": []string{"file:///src/test/pkg/d/d2", "file:///src/test/pkg/d/invalid"}}}: []string{
					"/src/test/pkg/d/d2/b.go:1:20-1:32 -> id:test/pkg/d name: package:test/pkg/d packageName:d recv: vendor:false",
					"/src/test/pkg/d/d2/b.go:1:47-1:48 -> id:test/pkg/d/-/A name:A package:test/pkg/d packageName:d recv: vendor:false",
				},

				// Matching against a dirs hint.
				{Query: lspext.SymbolDescriptor{"package": "test/pkg/d"}, Hints: map[string]interface{}{"dirs": []string{"file:///src/test/pkg/d/d2"}}}: []string{
					"/src/test/pkg/d/d2/b.go:1:20-1:32 -> id:test/pkg/d name: package:test/pkg/d packageName:d recv: vendor:false",
					"/src/test/pkg/d/d2/b.go:1:47-1:48 -> id:test/pkg/d/-/A name:A package:test/pkg/d packageName:d recv: vendor:false",
				},

				// Matching against single field.
				{Query: lspext.SymbolDescriptor{"package": "test/pkg/d"}}: []string{
					"/src/test/pkg/d/d2/b.go:1:20-1:32 -> id:test/pkg/d name: package:test/pkg/d packageName:d recv: vendor:false",
					"/src/test/pkg/d/d2/b.go:1:47-1:48 -> id:test/pkg/d/-/A name:A package:test/pkg/d packageName:d recv: vendor:false",
				},

				// Matching against no fields.
				{Query: lspext.SymbolDescriptor{}}: []string{
					"/src/test/pkg/d/d2/b.go:1:20-1:32 -> id:test/pkg/d name: package:test/pkg/d packageName:d recv: vendor:false",
					"/src/test/pkg/d/d2/b.go:1:47-1:48 -> id:test/pkg/d/-/A name:A package:test/pkg/d packageName:d recv: vendor:false",
				},
				{
					Query: lspext.SymbolDescriptor{
						"name":        "",
						"package":     "test/pkg/d",
						"packageName": "d",
						"recv":        "",
						"vendor":      false,
					},
				}: []string{"/src/test/pkg/d/d2/b.go:1:20-1:32 -> id:test/pkg/d name: package:test/pkg/d packageName:d recv: vendor:false"},
				{
					Query: lspext.SymbolDescriptor{
						"name":        "A",
						"package":     "test/pkg/d",
						"packageName": "d",
						"recv":        "",
						"vendor":      false,
					},
				}: []string{"/src/test/pkg/d/d2/b.go:1:47-1:48 -> id:test/pkg/d/-/A name:A package:test/pkg/d packageName:d recv: vendor:false"},
			},
		},
	},
	"go multiple packages in dir": {
		rootURI: "file:///src/test/pkg",
		fs: map[string]string{
			"a.go": "package p; func A() { A() }",
			"main.go": `// +build ignore

package main; import "test/pkg"; func B() { p.A(); B() }`,
		},
		cases: lspTestCases{

			wantHover: map[string]string{
				"a.go:1:17": "func A()",
				"a.go:1:23": "func A()",
				// Not parsing build-tag-ignored files:
				//
				// "main.go:3:39": "func B()", // func B()
				// "main.go:3:47": "func A()", // p.A()
				// "main.go:3:52": "func B()", // B()
			},
			wantDefinition: map[string]string{
				"a.go:1:17": "/src/test/pkg/a.go:1:17-1:18",
				"a.go:1:23": "/src/test/pkg/a.go:1:17-1:18",
				// Not parsing build-tag-ignored files:
				//
				// "main.go:3:39": "/src/test/pkg/main.go:3:39", // B() -> func B()
				// "main.go:3:47": "/src/test/pkg/a.go:1:17",    // p.A() -> a.go func A()
				// "main.go:3:52": "/src/test/pkg/main.go:3:39", // B() -> func B()
			},
			wantXDefinition: map[string]string{
				"a.go:1:17": "/src/test/pkg/a.go:1:17 id:test/pkg/-/A name:A package:test/pkg packageName:p recv: vendor:false",
				"a.go:1:23": "/src/test/pkg/a.go:1:17 id:test/pkg/-/A name:A package:test/pkg packageName:p recv: vendor:false",
			},
			wantSymbols: map[string][]string{
				"a.go": []string{"/src/test/pkg/a.go:function:A:1:17"},
			},
			wantWorkspaceSymbols: map[*lspext.WorkspaceSymbolParams][]string{
				{Query: ""}:            []string{"/src/test/pkg/a.go:function:A:1:17"},
				{Query: "is:exported"}: []string{"/src/test/pkg/a.go:function:A:1:17"},
				{Symbol: lspext.SymbolDescriptor{"package": "test/pkg", "name": "A", "packageName": "p", "recv": "", "vendor": false}}: []string{"/src/test/pkg/a.go:function:A:1:17"},
			},
		},
	},
	"goroot": {
		rootURI: "file:///src/test/pkg",
		fs: map[string]string{
			"a.go": `package p; import "fmt"; var _ = fmt.Println; var x int`,
		},
		mountFS: map[string]map[string]string{
			"/goroot": {
				"src/fmt/print.go":       "package fmt; func Println(a ...interface{}) (n int, err error) { return }",
				"src/builtin/builtin.go": "package builtin; type int int",
			},
		},
		cases: lspTestCases{
			overrideGodefHover: map[string]string{
				"a.go:1:40": "func Println(a ...interface{}) (n int, err error); Println formats using the default formats for its operands and writes to standard output. Spaces are always added between operands and a newline is appended. It returns the number of bytes written and any write error encountered. \n\n",
				// "a.go:1:53": "type int int",
			},
			wantHover: map[string]string{
				"a.go:1:40": "func Println(a ...interface{}) (n int, err error)",
				// "a.go:1:53": "type int int",
			},
			overrideGodefDefinition: map[string]string{
				"a.go:1:40": "/goroot/src/fmt/print.go:256:6-256:13",  // hitting the real GOROOT
				"a.go:1:53": "/goroot/src/builtin/builtin.go:1:1-1:1", // TODO: accurate builtin positions
			},
			wantDefinition: map[string]string{
				"a.go:1:40": "/goroot/src/fmt/print.go:1:19-1:26",
				// "a.go:1:53": "/goroot/src/builtin/builtin.go:TODO:TODO", // TODO(sqs): support builtins
			},
			wantXDefinition: map[string]string{
				"a.go:1:40": "/goroot/src/fmt/print.go:1:19 id:fmt/-/Println name:Println package:fmt packageName:fmt recv: vendor:false",
			},
			wantSymbols: map[string][]string{
				"a.go": []string{
					"/src/test/pkg/a.go:variable:_:1:26",
					"/src/test/pkg/a.go:variable:x:1:47",
				},
			},
			wantWorkspaceSymbols: map[*lspext.WorkspaceSymbolParams][]string{
				{Query: ""}: []string{
					"/src/test/pkg/a.go:variable:_:1:26",
					"/src/test/pkg/a.go:variable:x:1:47",
				},
				{Query: "is:exported"}: []string{},
				{Symbol: lspext.SymbolDescriptor{"package": "test/pkg", "name": "x", "packageName": "p", "recv": "", "vendor": false}}: []string{"/src/test/pkg/a.go:variable:x:1:47"},
			},
			wantWorkspaceReferences: map[*lspext.WorkspaceReferencesParams][]string{
				{Query: lspext.SymbolDescriptor{}}: []string{
					"/src/test/pkg/a.go:1:19-1:24 -> id:fmt name: package:fmt packageName:fmt recv: vendor:false",
					"/src/test/pkg/a.go:1:38-1:45 -> id:fmt/-/Println name:Println package:fmt packageName:fmt recv: vendor:false",
				},
			},
		},
	},
	"gopath": {
		rootURI: "file:///src/test/pkg",
		fs: map[string]string{
			"a/a.go": `package a; func A() {}`,
			"b/b.go": `package b; import "test/pkg/a"; var _ = a.A`,
		},
		cases: lspTestCases{
			wantHover: map[string]string{
				"a/a.go:1:17": "func A()",
				// "b/b.go:1:20": "package", // TODO(sqs): make import paths hoverable
				"b/b.go:1:43": "func A()",
			},
			wantDefinition: map[string]string{
				"a/a.go:1:17": "/src/test/pkg/a/a.go:1:17-1:18",
				// "b/b.go:1:20": "/src/test/pkg/a", // TODO(sqs): make import paths hoverable
				"b/b.go:1:43": "/src/test/pkg/a/a.go:1:17-1:18",
			},
			wantXDefinition: map[string]string{
				"a/a.go:1:17": "/src/test/pkg/a/a.go:1:17 id:test/pkg/a/-/A name:A package:test/pkg/a packageName:a recv: vendor:false",
				"b/b.go:1:43": "/src/test/pkg/a/a.go:1:17 id:test/pkg/a/-/A name:A package:test/pkg/a packageName:a recv: vendor:false",
			},
			wantReferences: map[string][]string{
				"a/a.go:1:17": []string{
					"/src/test/pkg/a/a.go:1:17",
					"/src/test/pkg/b/b.go:1:43",
				},
				"b/b.go:1:43": []string{ // calling "references" on call site should return same result as on decl
					"/src/test/pkg/a/a.go:1:17",
					"/src/test/pkg/b/b.go:1:43",
				},
				"b/b.go:1:41": []string{ // calling "references" on package
					"/src/test/pkg/b/b.go:1:19",
					"/src/test/pkg/b/b.go:1:41",
				},
			},
			wantSymbols: map[string][]string{
				"a/a.go": []string{"/src/test/pkg/a/a.go:function:A:1:17"},
				"b/b.go": []string{"/src/test/pkg/b/b.go:variable:_:1:33"},
			},
			wantWorkspaceSymbols: map[*lspext.WorkspaceSymbolParams][]string{
				{Query: ""}:            []string{"/src/test/pkg/a/a.go:function:A:1:17", "/src/test/pkg/b/b.go:variable:_:1:33"},
				{Query: "is:exported"}: []string{"/src/test/pkg/a/a.go:function:A:1:17"},
			},
			wantWorkspaceReferences: map[*lspext.WorkspaceReferencesParams][]string{
				{Query: lspext.SymbolDescriptor{}}: []string{
					"/src/test/pkg/b/b.go:1:19-1:31 -> id:test/pkg/a name: package:test/pkg/a packageName:a recv: vendor:false",
					"/src/test/pkg/b/b.go:1:43-1:44 -> id:test/pkg/a/-/A name:A package:test/pkg/a packageName:a recv: vendor:false",
				},
			},
		},
	},
	"go vendored dep": {
		rootURI: "file:///src/test/pkg",
		fs: map[string]string{
			"a.go": `package a; import "github.com/v/vendored"; var _ = vendored.V`,
			"vendor/github.com/v/vendored/v.go": "package vendored; func V() {}",
		},
		cases: lspTestCases{
			wantHover: map[string]string{
				"a.go:1:61": "func V()",
			},
			wantDefinition: map[string]string{
				"a.go:1:61": "/src/test/pkg/vendor/github.com/v/vendored/v.go:1:24-1:25",
				//"a.go:1:40": "/src/test/pkg/vendor/github.com/v/vendored/v.go:1:24-1:25",
			},
			wantXDefinition: map[string]string{
				"a.go:1:61": "/src/test/pkg/vendor/github.com/v/vendored/v.go:1:24 id:test/pkg/vendor/github.com/v/vendored/-/V name:V package:test/pkg/vendor/github.com/v/vendored packageName:vendored recv: vendor:true",
			},
			wantReferences: map[string][]string{
				"vendor/github.com/v/vendored/v.go:1:24": []string{
					"/src/test/pkg/vendor/github.com/v/vendored/v.go:1:24",
					"/src/test/pkg/a.go:1:61",
				},
			},
			wantSymbols: map[string][]string{
				"a.go": []string{"/src/test/pkg/a.go:variable:_:1:44"},
				"vendor/github.com/v/vendored/v.go": []string{"/src/test/pkg/vendor/github.com/v/vendored/v.go:function:V:1:24"},
			},
			wantWorkspaceSymbols: map[*lspext.WorkspaceSymbolParams][]string{
				{Query: ""}:            []string{"/src/test/pkg/a.go:variable:_:1:44", "/src/test/pkg/vendor/github.com/v/vendored/v.go:function:V:1:24"},
				{Query: "is:exported"}: []string{},
				{Symbol: lspext.SymbolDescriptor{"package": "test/pkg", "name": "_", "packageName": "a", "recv": "", "vendor": false}}:                                     []string{"/src/test/pkg/a.go:variable:_:1:44"},
				{Symbol: lspext.SymbolDescriptor{"package": "test/pkg/vendor/github.com/v/vendored", "name": "V", "packageName": "vendored", "recv": "", "vendor": true}}:  []string{"/src/test/pkg/vendor/github.com/v/vendored/v.go:function:V:1:24"},
				{Symbol: lspext.SymbolDescriptor{"package": "test/pkg/vendor/github.com/v/vendored", "name": "V", "packageName": "vendored", "recv": "", "vendor": false}}: []string{},
			},
			wantWorkspaceReferences: map[*lspext.WorkspaceReferencesParams][]string{
				{Query: lspext.SymbolDescriptor{}}: []string{
					"/src/test/pkg/a.go:1:19-1:42 -> id:test/pkg/vendor/github.com/v/vendored name: package:test/pkg/vendor/github.com/v/vendored packageName:vendored recv: vendor:true",
					"/src/test/pkg/a.go:1:61-1:62 -> id:test/pkg/vendor/github.com/v/vendored/-/V name:V package:test/pkg/vendor/github.com/v/vendored packageName:vendored recv: vendor:true",
				},
			},
		},
	},
	"go vendor symbols with same name": {
		rootURI: "file:///src/test/pkg",
		fs: map[string]string{
			"z.go": `package pkg; func x() bool { return true }`,
			"vendor/github.com/a/pkg2/x.go": `package pkg2; func x() bool { return true }`,
			"vendor/github.com/x/pkg3/x.go": `package pkg3; func x() bool { return true }`,
		},
		cases: lspTestCases{
			wantSymbols: map[string][]string{
				"z.go": []string{"/src/test/pkg/z.go:function:x:1:19"},
				"vendor/github.com/a/pkg2/x.go": []string{"/src/test/pkg/vendor/github.com/a/pkg2/x.go:function:x:1:20"},
				"vendor/github.com/x/pkg3/x.go": []string{"/src/test/pkg/vendor/github.com/x/pkg3/x.go:function:x:1:20"},
			},
			wantWorkspaceSymbols: map[*lspext.WorkspaceSymbolParams][]string{
				{Query: ""}: []string{
					"/src/test/pkg/z.go:function:x:1:19",
					"/src/test/pkg/vendor/github.com/a/pkg2/x.go:function:x:1:20",
					"/src/test/pkg/vendor/github.com/x/pkg3/x.go:function:x:1:20",
				},
				{Query: "x"}: []string{
					"/src/test/pkg/z.go:function:x:1:19",
					"/src/test/pkg/vendor/github.com/a/pkg2/x.go:function:x:1:20",
					"/src/test/pkg/vendor/github.com/x/pkg3/x.go:function:x:1:20",
				},
				{Query: "pkg2.x"}: []string{
					"/src/test/pkg/z.go:function:x:1:19",
					"/src/test/pkg/vendor/github.com/a/pkg2/x.go:function:x:1:20",
					"/src/test/pkg/vendor/github.com/x/pkg3/x.go:function:x:1:20",
				},
				{Query: "pkg3.x"}: []string{
					"/src/test/pkg/z.go:function:x:1:19",
					"/src/test/pkg/vendor/github.com/x/pkg3/x.go:function:x:1:20",
					"/src/test/pkg/vendor/github.com/a/pkg2/x.go:function:x:1:20",
				},
				{Query: "is:exported"}: []string{},
			},
		},
	},
	"go external dep": {
		rootURI: "file:///src/test/pkg",
		fs: map[string]string{
			"a.go": `package a; import "github.com/d/dep"; var _ = dep.D; var _ = dep.D`,
		},
		mountFS: map[string]map[string]string{
			"/src/github.com/d/dep": {
				"d.go": "package dep; func D() {}; var _ = D",
			},
		},
		cases: lspTestCases{
			wantHover: map[string]string{
				"a.go:1:51": "func D()",
			},
			wantDefinition: map[string]string{
				"a.go:1:51": "/src/github.com/d/dep/d.go:1:19-1:20",
			},
			wantXDefinition: map[string]string{
				"a.go:1:51": "/src/github.com/d/dep/d.go:1:19 id:github.com/d/dep/-/D name:D package:github.com/d/dep packageName:dep recv: vendor:false",
			},
			wantReferences: map[string][]string{
				"a.go:1:51": []string{
					"/src/test/pkg/a.go:1:51",
					"/src/test/pkg/a.go:1:66",
					// Do not include "refs" from the dependency
					// package itself; only return results in the
					// workspace.
				},
			},
			wantWorkspaceReferences: map[*lspext.WorkspaceReferencesParams][]string{
				{Query: lspext.SymbolDescriptor{}}: []string{
					"/src/test/pkg/a.go:1:19-1:37 -> id:github.com/d/dep name: package:github.com/d/dep packageName:dep recv: vendor:false",
					"/src/test/pkg/a.go:1:51-1:52 -> id:github.com/d/dep/-/D name:D package:github.com/d/dep packageName:dep recv: vendor:false",
					"/src/test/pkg/a.go:1:66-1:67 -> id:github.com/d/dep/-/D name:D package:github.com/d/dep packageName:dep recv: vendor:false",
				},
			},
		},
	},
	"external dep with vendor": {
		rootURI: "file:///src/test/pkg",
		fs: map[string]string{
			"a.go": `package p; import "github.com/d/dep"; var _ = dep.D().F`,
		},
		mountFS: map[string]map[string]string{
			"/src/github.com/d/dep": map[string]string{
				"d.go":               `package dep; import "vendp"; func D() (v vendp.V) { return }`,
				"vendor/vendp/vp.go": "package vendp; type V struct { F int }",
			},
		},
		cases: lspTestCases{
			wantDefinition: map[string]string{
				"a.go:1:55": "/src/github.com/d/dep/vendor/vendp/vp.go:1:32-1:33",
			},
			wantXDefinition: map[string]string{
				"a.go:1:55": "/src/github.com/d/dep/vendor/vendp/vp.go:1:32 id:github.com/d/dep/vendor/vendp/-/V/F name:F package:github.com/d/dep/vendor/vendp packageName:vendp recv:V vendor:true",
			},
			wantWorkspaceReferences: map[*lspext.WorkspaceReferencesParams][]string{
				{Query: lspext.SymbolDescriptor{}}: []string{
					"/src/test/pkg/a.go:1:19-1:37 -> id:github.com/d/dep name: package:github.com/d/dep packageName:dep recv: vendor:false",
					"/src/test/pkg/a.go:1:55-1:56 -> id:github.com/d/dep/vendor/vendp/-/V/F name:F package:github.com/d/dep/vendor/vendp packageName:vendp recv:V vendor:true",
					"/src/test/pkg/a.go:1:51-1:52 -> id:github.com/d/dep/-/D name:D package:github.com/d/dep packageName:dep recv: vendor:false",
				},
			},
		},
	},
	"go external dep at subtree": {
		rootURI: "file:///src/test/pkg",
		fs: map[string]string{
			"a.go": `package a; import "github.com/d/dep/subp"; var _ = subp.D`,
		},
		mountFS: map[string]map[string]string{
			"/src/github.com/d/dep": {
				"subp/d.go": "package subp; func D() {}",
			},
		},
		cases: lspTestCases{
			wantHover: map[string]string{
				"a.go:1:57": "func D()",
			},
			wantDefinition: map[string]string{
				"a.go:1:57": "/src/github.com/d/dep/subp/d.go:1:20-1:21",
			},
			wantXDefinition: map[string]string{
				"a.go:1:57": "/src/github.com/d/dep/subp/d.go:1:20 id:github.com/d/dep/subp/-/D name:D package:github.com/d/dep/subp packageName:subp recv: vendor:false",
			},
			wantWorkspaceReferences: map[*lspext.WorkspaceReferencesParams][]string{
				{Query: lspext.SymbolDescriptor{}}: []string{
					"/src/test/pkg/a.go:1:19-1:42 -> id:github.com/d/dep/subp name: package:github.com/d/dep/subp packageName:subp recv: vendor:false",
					"/src/test/pkg/a.go:1:57-1:58 -> id:github.com/d/dep/subp/-/D name:D package:github.com/d/dep/subp packageName:subp recv: vendor:false",
				},
			},
		},
	},
	"go nested external dep": { // a depends on dep1, dep1 depends on dep2
		rootURI: "file:///src/test/pkg",
		fs: map[string]string{
			"a.go": `package a; import "github.com/d/dep1"; var _ = dep1.D1().D2`,
		},
		mountFS: map[string]map[string]string{
			"/src/github.com/d/dep1": {
				"d1.go": `package dep1; import "github.com/d/dep2"; func D1() dep2.D2 { return dep2.D2{} }`,
			},
			"/src/github.com/d/dep2": {
				"d2.go": "package dep2; type D2 struct { D2 int }",
			},
		},
		cases: lspTestCases{
			overrideGodefHover: map[string]string{
				"a.go:1:53": "func D1() dep2.D2",
				"a.go:1:59": "struct field D2 int",
			},
			wantHover: map[string]string{
				"a.go:1:53": "func D1() D2",
				"a.go:1:59": "struct field D2 int",
			},
			wantDefinition: map[string]string{
				"a.go:1:53": "/src/github.com/d/dep1/d1.go:1:48-1:50", // func D1
				"a.go:1:58": "/src/github.com/d/dep2/d2.go:1:32-1:34", // field D2
			},
			wantXDefinition: map[string]string{
				"a.go:1:53": "/src/github.com/d/dep1/d1.go:1:48 id:github.com/d/dep1/-/D1 name:D1 package:github.com/d/dep1 packageName:dep1 recv: vendor:false",
				"a.go:1:58": "/src/github.com/d/dep2/d2.go:1:32 id:github.com/d/dep2/-/D2/D2 name:D2 package:github.com/d/dep2 packageName:dep2 recv:D2 vendor:false",
			},
			wantWorkspaceReferences: map[*lspext.WorkspaceReferencesParams][]string{
				{Query: lspext.SymbolDescriptor{}}: []string{
					"/src/test/pkg/a.go:1:19-1:38 -> id:github.com/d/dep1 name: package:github.com/d/dep1 packageName:dep1 recv: vendor:false",
					"/src/test/pkg/a.go:1:58-1:60 -> id:github.com/d/dep2/-/D2/D2 name:D2 package:github.com/d/dep2 packageName:dep2 recv:D2 vendor:false",
					"/src/test/pkg/a.go:1:53-1:55 -> id:github.com/d/dep1/-/D1 name:D1 package:github.com/d/dep1 packageName:dep1 recv: vendor:false",
				},
			},
		},
	},
	"go symbols": {
		rootURI: "file:///src/test/pkg",
		fs: map[string]string{
			"abc.go": `package a

type XYZ struct {}

func (x XYZ) ABC() {}
`,
			"bcd.go": `package a

type YZA struct {}

func (y YZA) BCD() {}
`,
			"xyz.go": `package a

func yza() {}
`,
		},
		cases: lspTestCases{
			wantSymbols: map[string][]string{
				"abc.go": []string{"/src/test/pkg/abc.go:class:XYZ:3:6", "/src/test/pkg/abc.go:method:XYZ.ABC:5:14"},
				"bcd.go": []string{"/src/test/pkg/bcd.go:class:YZA:3:6", "/src/test/pkg/bcd.go:method:YZA.BCD:5:14"},
				"xyz.go": []string{"/src/test/pkg/xyz.go:function:yza:3:6"},
			},
			wantWorkspaceSymbols: map[*lspext.WorkspaceSymbolParams][]string{
				{Query: ""}:            []string{"/src/test/pkg/abc.go:class:XYZ:3:6", "/src/test/pkg/bcd.go:class:YZA:3:6", "/src/test/pkg/xyz.go:function:yza:3:6", "/src/test/pkg/abc.go:method:XYZ.ABC:5:14", "/src/test/pkg/bcd.go:method:YZA.BCD:5:14"},
				{Query: "xyz"}:         []string{"/src/test/pkg/abc.go:class:XYZ:3:6", "/src/test/pkg/abc.go:method:XYZ.ABC:5:14", "/src/test/pkg/xyz.go:function:yza:3:6"},
				{Query: "yza"}:         []string{"/src/test/pkg/bcd.go:class:YZA:3:6", "/src/test/pkg/xyz.go:function:yza:3:6", "/src/test/pkg/bcd.go:method:YZA.BCD:5:14"},
				{Query: "abc"}:         []string{"/src/test/pkg/abc.go:method:XYZ.ABC:5:14", "/src/test/pkg/abc.go:class:XYZ:3:6"},
				{Query: "bcd"}:         []string{"/src/test/pkg/bcd.go:method:YZA.BCD:5:14", "/src/test/pkg/bcd.go:class:YZA:3:6"},
				{Query: "is:exported"}: []string{"/src/test/pkg/abc.go:class:XYZ:3:6", "/src/test/pkg/bcd.go:class:YZA:3:6", "/src/test/pkg/abc.go:method:XYZ.ABC:5:14", "/src/test/pkg/bcd.go:method:YZA.BCD:5:14"},
			},
		},
	},
	"go hover docs": {
		rootURI: "file:///src/test/pkg",
		fs: map[string]string{
			"a.go": `// Copyright 2015 someone.
// Copyrights often span multiple lines.

// Some additional non-package docs.

// Package p is a package with lots of great things.
package p

import "github.com/a/pkg2"

// logit is pkg2.X
var logit = pkg2.X

// T is a struct.
type T struct {
	// F is a string field.
	F string

	// H is a header.
	H pkg2.Header
}

// Foo is the best string.
var Foo string

var (
	// I1 is an int
	I1 = 1

	// I2 is an int
	I2 = 3
)
`,
			"vendor/github.com/a/pkg2/x.go": `// Package pkg2 shows dependencies.
//
// How to
//
// 	Example Code!
//
package pkg2

// A comment that should be ignored

// X does the unknown.
func X() {
	panic("zomg")
}

// Header is like an HTTP header, only better.
type Header struct {
	// F is a string, too.
	F string
}
`,
		},
		cases: lspTestCases{
			overrideGodefHover: map[string]string{
				//"a.go:7:9": "package p; Package p is a package with lots of great things. \n\n", // TODO(slimsag): sub-optimal "no declaration found for p"
				//"a.go:9:9": "", TODO: handle hovering on import statements (ast.BasicLit)
				"a.go:12:5":  "var logit = pkg2.X; logit is pkg2.X \n\n",
				"a.go:12:13": "package pkg2 (\"test/pkg/vendor/github.com/a/pkg2\"); Package pkg2 shows dependencies. \n\nHow to \n\n```\nExample Code!\n\n```\n",
				"a.go:12:18": "func X(); X does the unknown. \n\n",
				"a.go:15:6":  "type T struct; T is a struct. \n\n; struct {\n\t// F is a string field.\n\tF string\n\n\t// H is a header.\n\tH pkg2.Header\n}",
				"a.go:17:2":  "struct field F string; F is a string field. \n\n",
				"a.go:20:2":  "struct field H pkg2.Header; H is a header. \n\n",
				"a.go:20:4":  "package pkg2 (\"test/pkg/vendor/github.com/a/pkg2\"); Package pkg2 shows dependencies. \n\nHow to \n\n```\nExample Code!\n\n```\n",
				"a.go:24:5":  "var Foo string; Foo is the best string. \n\n",
				"a.go:31:2":  "var I2 = 3; I2 is an int \n\n",
			},
			wantHover: map[string]string{
				"a.go:7:9": "package p; Package p is a package with lots of great things. \n\n",
				//"a.go:9:9": "", TODO: handle hovering on import statements (ast.BasicLit)
				"a.go:12:5":  "var logit func(); logit is pkg2.X \n\n",
				"a.go:12:13": "package pkg2 (\"test/pkg/vendor/github.com/a/pkg2\"); Package pkg2 shows dependencies. \n\nHow to \n\n```\nExample Code!\n\n```\n",
				"a.go:12:18": "func X(); X does the unknown. \n\n",
				"a.go:15:6":  "type T struct; T is a struct. \n\n; struct {\n    F string\n    H Header\n}",
				"a.go:17:2":  "struct field F string; F is a string field. \n\n",
				"a.go:20:2":  "struct field H test/pkg/vendor/github.com/a/pkg2.Header; H is a header. \n\n",
				"a.go:20:4":  "package pkg2 (\"test/pkg/vendor/github.com/a/pkg2\"); Package pkg2 shows dependencies. \n\nHow to \n\n```\nExample Code!\n\n```\n",
				"a.go:24:5":  "var Foo string; Foo is the best string. \n\n",
				"a.go:31:2":  "var I2 int; I2 is an int \n\n",
			},
		},
	},
	"workspace references multiple files": {
		rootURI: "file:///src/test/pkg",
		fs: map[string]string{
			"a.go": `package p; import "fmt"; var _ = fmt.Println; var x int`,
			"b.go": `package p; import "fmt"; var _ = fmt.Println; var y int`,
			"c.go": `package p; import "fmt"; var _ = fmt.Println; var z int`,
		},
		mountFS: map[string]map[string]string{
			"/goroot": {
				"src/fmt/print.go":       "package fmt; func Println(a ...interface{}) (n int, err error) { return }",
				"src/builtin/builtin.go": "package builtin; type int int",
			},
		},
		cases: lspTestCases{
			wantWorkspaceReferences: map[*lspext.WorkspaceReferencesParams][]string{
				{Query: lspext.SymbolDescriptor{}}: []string{
					"/src/test/pkg/a.go:1:19-1:24 -> id:fmt name: package:fmt packageName:fmt recv: vendor:false",
					"/src/test/pkg/a.go:1:38-1:45 -> id:fmt/-/Println name:Println package:fmt packageName:fmt recv: vendor:false",
					"/src/test/pkg/b.go:1:19-1:24 -> id:fmt name: package:fmt packageName:fmt recv: vendor:false",
					"/src/test/pkg/b.go:1:38-1:45 -> id:fmt/-/Println name:Println package:fmt packageName:fmt recv: vendor:false",
					"/src/test/pkg/c.go:1:19-1:24 -> id:fmt name: package:fmt packageName:fmt recv: vendor:false",
					"/src/test/pkg/c.go:1:38-1:45 -> id:fmt/-/Println name:Println package:fmt packageName:fmt recv: vendor:false",
				},
			},
		},
	},
	"signatures": {
		rootURI: "file:///src/test/pkg",
		fs: map[string]string{
			"a.go": `package p

				// Comments for A
				func A(foo int, bar func(baz int) int) int { 
					return bar(foo) 
				}

				
				func B() {}

				// Comments for C
				func C(x int, y int) int { 
					return x+y 
				}`,
			"b.go": "package p; func main() { B(); A(); A(0,); A(0); C(1,2) }",
		},
		cases: lspTestCases{
			wantSignatures: map[string]string{
				"b.go:1:28": "func() 0",
				"b.go:1:33": "func(foo int, bar func(baz int) int) int Comments for A\n 0",
				"b.go:1:40": "func(foo int, bar func(baz int) int) int Comments for A\n 1",
				"b.go:1:46": "func(foo int, bar func(baz int) int) int Comments for A\n 0",
				"b.go:1:51": "func(x int, y int) int Comments for C\n 0",
				"b.go:1:53": "func(x int, y int) int Comments for C\n 1",
				"b.go:1:54": "func(x int, y int) int Comments for C\n 1",
			},
		},
	},
	"unexpected paths": {
		// notice the : and @ symbol
		rootURI: "file:///src/t:est/@hello/pkg",
		fs: map[string]string{
			"a.go": "package p; func A() { A() }",
		},
		cases: lspTestCases{
			wantHover: map[string]string{
				"a.go:1:17": "func A()",
			},
			wantReferences: map[string][]string{
				"a.go:1:17": []string{
					"/src/t:est/@hello/pkg/a.go:1:17",
					"/src/t:est/@hello/pkg/a.go:1:23",
				},
			},
			wantSymbols: map[string][]string{
				"a.go": []string{"/src/t:est/@hello/pkg/a.go:function:A:1:17"},
			},
		},
	},
}

func TestServer(t *testing.T) {
	for label, test := range serverTestCases {
		t.Run(label, func(t *testing.T) {
			h := &LangHandler{HandlerShared: &HandlerShared{}}

			addr, done := startServer(t, jsonrpc2.HandlerWithError(h.handle))
			defer done()
			conn := dialServer(t, addr)
			defer func() {
				if err := conn.Close(); err != nil {
					t.Fatal("conn.Close:", err)
				}
			}()

<<<<<<< HEAD
			rootFSPath := utils.UriToPath(test.rootPath)
=======
			rootFSPath := uriToFilePath(test.rootURI)
>>>>>>> 28d7a692

			// Prepare the connection.
			ctx := context.Background()
			if err := conn.Call(ctx, "initialize", InitializeParams{
				InitializeParams:     lsp.InitializeParams{RootURI: test.rootURI},
				NoOSFileSystemAccess: true,
				RootImportPath:       strings.TrimPrefix(rootFSPath, "/src/"),
				BuildContext: &InitializeBuildContextParams{
					GOOS:     "linux",
					GOARCH:   "amd64",
					GOPATH:   "/",
					GOROOT:   "/goroot",
					Compiler: runtime.Compiler,
				},
			}, nil); err != nil {
				t.Fatal("initialize:", err)
			}

			h.Mu.Lock()
			h.FS.Bind(rootFSPath, mapFS(test.fs), "/", ctxvfs.BindReplace)
			for mountDir, fs := range test.mountFS {
				h.FS.Bind(mountDir, mapFS(fs), "/", ctxvfs.BindAfter)
			}
			h.Mu.Unlock()

			lspTests(t, ctx, h.FS, conn, test.rootURI, test.cases)
		})
	}
}

func startServer(t testing.TB, h jsonrpc2.Handler) (addr string, done func()) {
	bindAddr := ":0"
	if os.Getenv("CI") != "" || runtime.GOOS == "windows" {
		// CircleCI has issues with IPv6 (e.g., "dial tcp [::]:39984:
		// connect: network is unreachable").
		// Similar error is happens on Windows:
		// "dial tcp [::]:61898: connectex: The requested address is not valid in its context."
		bindAddr = "127.0.0.1:0"
	}
	l, err := net.Listen("tcp", bindAddr)
	if err != nil {
		t.Fatal("Listen:", err)
	}
	go func() {
		if err := serve(context.Background(), l, h); err != nil && !strings.Contains(err.Error(), "use of closed network connection") {
			t.Fatal("jsonrpc2.Serve:", err)
		}
	}()
	return l.Addr().String(), func() {
		if err := l.Close(); err != nil {
			t.Fatal("close listener:", err)
		}
	}
}

func serve(ctx context.Context, lis net.Listener, h jsonrpc2.Handler, opt ...jsonrpc2.ConnOpt) error {
	for {
		conn, err := lis.Accept()
		if err != nil {
			return err
		}
		jsonrpc2.NewConn(ctx, jsonrpc2.NewBufferedStream(conn, jsonrpc2.VSCodeObjectCodec{}), h, opt...)
	}
}

func dialServer(t testing.TB, addr string) *jsonrpc2.Conn {
	conn, err := (&net.Dialer{}).Dial("tcp", addr)
	if err != nil {
		t.Fatal(err)
	}
	return jsonrpc2.NewConn(context.Background(), jsonrpc2.NewBufferedStream(conn, jsonrpc2.VSCodeObjectCodec{}), jsonrpc2.HandlerWithError(func(context.Context, *jsonrpc2.Conn, *jsonrpc2.Request) (interface{}, error) {
		// no-op
		return nil, nil
	}))
}

type lspTestCases struct {
	wantHover, overrideGodefHover           map[string]string
	wantDefinition, overrideGodefDefinition map[string]string
	wantXDefinition                         map[string]string
	wantReferences                          map[string][]string
	wantSymbols                             map[string][]string
	wantWorkspaceSymbols                    map[*lspext.WorkspaceSymbolParams][]string
	wantSignatures                          map[string]string
	wantWorkspaceReferences                 map[*lspext.WorkspaceReferencesParams][]string
	wantFormatting                          map[string]string
}

func copyFileToOS(ctx context.Context, fs *AtomicFS, targetFile, srcFile string) error {
	src, err := fs.Open(ctx, srcFile)
	if err != nil {
		return err
	}
	defer src.Close()

	dst, err := os.Create(targetFile)
	if err != nil {
		return err
	}
	defer dst.Close()

	_, err = io.Copy(dst, src)
	return err
}

func copyDirToOS(ctx context.Context, fs *AtomicFS, targetDir, srcDir string) error {
	if err := os.Mkdir(targetDir, 0777); err != nil && !os.IsExist(err) {
		return err
	}
	files, err := fs.ReadDir(ctx, srcDir)
	if err != nil {
		return err
	}
	for _, fi := range files {
		targetPath := filepath.Join(targetDir, fi.Name())
		srcPath := path.Join(srcDir, fi.Name())
		if fi.IsDir() {
			err := copyDirToOS(ctx, fs, targetPath, srcPath)
			if err != nil {
				return err
			}
			continue
		}

		err := copyFileToOS(ctx, fs, targetPath, srcPath)
		if err != nil {
			return err
		}
	}
	return nil
}

// lspTests runs all test suites for LSP functionality.
func lspTests(t testing.TB, ctx context.Context, fs *AtomicFS, c *jsonrpc2.Conn, rootURI lsp.DocumentURI, cases lspTestCases) {
	for pos, want := range cases.wantHover {
		tbRun(t, fmt.Sprintf("hover-%s", strings.Replace(pos, "/", "-", -1)), func(t testing.TB) {
			hoverTest(t, ctx, c, rootURI, pos, want)
		})
	}

	// Godef-based definition & hover testing
	wantGodefDefinition := cases.overrideGodefDefinition
	if len(wantGodefDefinition) == 0 {
		wantGodefDefinition = cases.wantDefinition
	}
	wantGodefHover := cases.overrideGodefHover
	if len(wantGodefHover) == 0 {
		wantGodefHover = cases.wantHover
	}

	if len(wantGodefDefinition) > 0 || (len(wantGodefHover) > 0 && fs != nil) {
		UseBinaryPkgCache = true

		// Copy the VFS into a temp directory, which will be our $GOPATH.
		tmpDir, err := ioutil.TempDir("", "godef-definition")
		if err != nil {
			t.Fatal(err)
		}
		defer os.RemoveAll(tmpDir)
		if err := copyDirToOS(ctx, fs, tmpDir, "/"); err != nil {
			t.Fatal(err)
		}

		// Important: update build.Default.GOPATH, since it is compiled into
		// the binary we must update it here at runtime. Otherwise, godef would
		// look for $GOPATH/pkg .a files inside the $GOPATH that was set during
		// 'go test' instead of our tmp directory.
		build.Default.GOPATH = tmpDir
		tmpRootPath := filepath.Join(tmpDir, uriToFilePath(rootURI))

		// Install all Go packages in the $GOPATH.
		oldGOPATH := os.Getenv("GOPATH")
		os.Setenv("GOPATH", tmpDir)
		out, err := exec.Command("go", "install", "-v", "...").CombinedOutput()
		os.Setenv("GOPATH", oldGOPATH)
		if err != nil {
			t.Fatal(err)
		}
		t.Logf("$ go install -v ...\n%s", out)

		testOSToVFSPath = func(osPath string) string {
			return strings.TrimPrefix(osPath, tmpDir)
		}

		// Run the tests.
		for pos, want := range wantGodefDefinition {
			if strings.HasPrefix(want, "/goroot") {
				want = strings.Replace(want, "/goroot", build.Default.GOROOT, 1)
			}
			tbRun(t, fmt.Sprintf("godef-definition-%s", strings.Replace(pos, "/", "-", -1)), func(t testing.TB) {
				definitionTest(t, ctx, c, pathToURI(tmpRootPath), pos, want, tmpDir)
			})
		}
		for pos, want := range wantGodefHover {
			tbRun(t, fmt.Sprintf("godef-hover-%s", strings.Replace(pos, "/", "-", -1)), func(t testing.TB) {
				hoverTest(t, ctx, c, pathToURI(tmpRootPath), pos, want)
			})
		}

		UseBinaryPkgCache = false
	}

	for pos, want := range cases.wantDefinition {
		tbRun(t, fmt.Sprintf("definition-%s", strings.Replace(pos, "/", "-", -1)), func(t testing.TB) {
			definitionTest(t, ctx, c, rootURI, pos, want, "")
		})
	}
	for pos, want := range cases.wantDefinition {
		tbRun(t, fmt.Sprintf("definition-%s", strings.Replace(pos, "/", "-", -1)), func(t testing.TB) {
			definitionTest(t, ctx, c, rootURI, pos, want, "")
		})
	}
	for pos, want := range cases.wantXDefinition {
		tbRun(t, fmt.Sprintf("xdefinition-%s", strings.Replace(pos, "/", "-", -1)), func(t testing.TB) {
			xdefinitionTest(t, ctx, c, rootURI, pos, want)
		})
	}

	for pos, want := range cases.wantReferences {
		tbRun(t, fmt.Sprintf("references-%s", pos), func(t testing.TB) {
			referencesTest(t, ctx, c, rootURI, pos, want)
		})
	}

	for file, want := range cases.wantSymbols {
		tbRun(t, fmt.Sprintf("symbols-%s", file), func(t testing.TB) {
			symbolsTest(t, ctx, c, rootURI, file, want)
		})
	}

	for params, want := range cases.wantWorkspaceSymbols {
		tbRun(t, fmt.Sprintf("workspaceSymbols(%v)", *params), func(t testing.TB) {
			workspaceSymbolsTest(t, ctx, c, rootURI, *params, want)
		})
	}

	for pos, want := range cases.wantSignatures {
		tbRun(t, fmt.Sprintf("signature-%s", strings.Replace(pos, "/", "-", -1)), func(t testing.TB) {
			signatureTest(t, ctx, c, rootURI, pos, want)
		})
	}

	for params, want := range cases.wantWorkspaceReferences {
		tbRun(t, fmt.Sprintf("workspaceReferences"), func(t testing.TB) {
			workspaceReferencesTest(t, ctx, c, rootURI, *params, want)
		})
	}

	for file, want := range cases.wantFormatting {
		tbRun(t, fmt.Sprintf("formatting-%s", file), func(t testing.TB) {
			formattingTest(t, ctx, c, rootURI, file, want)
		})
	}
}

// tbRun calls (testing.T).Run or (testing.B).Run.
func tbRun(t testing.TB, name string, f func(testing.TB)) bool {
	switch tb := t.(type) {
	case *testing.B:
		return tb.Run(name, func(b *testing.B) { f(b) })
	case *testing.T:
		return tb.Run(name, func(t *testing.T) { f(t) })
	default:
		panic(fmt.Sprintf("unexpected %T, want *testing.B or *testing.T", tb))
	}
}

func uriJoin(base lsp.DocumentURI, file string) lsp.DocumentURI {
	return lsp.DocumentURI(string(base) + "/" + file)
}

func hoverTest(t testing.TB, ctx context.Context, c *jsonrpc2.Conn, rootURI lsp.DocumentURI, pos, want string) {
	file, line, char, err := parsePos(pos)
	if err != nil {
		t.Fatal(err)
	}
<<<<<<< HEAD
	hover, err := callHover(ctx, c, utils.PathToURI(path.Join(rootPath, file)), line, char)
=======
	hover, err := callHover(ctx, c, uriJoin(rootURI, file), line, char)
>>>>>>> 28d7a692
	if err != nil {
		t.Fatal(err)
	}
	if hover != want {
		t.Fatalf("got %q, want %q", hover, want)
	}
}

func definitionTest(t testing.TB, ctx context.Context, c *jsonrpc2.Conn, rootURI lsp.DocumentURI, pos, want, trimPrefix string) {
	file, line, char, err := parsePos(pos)
	if err != nil {
		t.Fatal(err)
	}
<<<<<<< HEAD
	definition, err := callDefinition(ctx, c, utils.PathToURI(path.Join(rootPath, file)), line, char)
	if err != nil {
		t.Fatal(err)
	}
	definition = utils.UriToPath(definition)
=======
	definition, err := callDefinition(ctx, c, uriJoin(rootURI, file), line, char)
	if err != nil {
		t.Fatal(err)
	}
	if definition != "" {
		definition = uriToFilePath(lsp.DocumentURI(definition))
		if trimPrefix != "" {
			definition = strings.TrimPrefix(definition, trimPrefix)
		}
	}
>>>>>>> 28d7a692
	if definition != want {
		t.Errorf("got %q, want %q", definition, want)
	}
}

func xdefinitionTest(t testing.TB, ctx context.Context, c *jsonrpc2.Conn, rootURI lsp.DocumentURI, pos, want string) {
	file, line, char, err := parsePos(pos)
	if err != nil {
		t.Fatal(err)
	}
<<<<<<< HEAD
	xdefinition, err := callXDefinition(ctx, c, utils.PathToURI(path.Join(rootPath, file)), line, char)
	if err != nil {
		t.Fatal(err)
	}
	xdefinition = utils.UriToPath(xdefinition)
=======
	xdefinition, err := callXDefinition(ctx, c, uriJoin(rootURI, file), line, char)
	if err != nil {
		t.Fatal(err)
	}
	xdefinition = uriToFilePath(lsp.DocumentURI(xdefinition))
>>>>>>> 28d7a692
	if xdefinition != want {
		t.Errorf("\ngot  %q\nwant %q", xdefinition, want)
	}
}

func referencesTest(t testing.TB, ctx context.Context, c *jsonrpc2.Conn, rootURI lsp.DocumentURI, pos string, want []string) {
	file, line, char, err := parsePos(pos)
	if err != nil {
		t.Fatal(err)
	}
<<<<<<< HEAD
	references, err := callReferences(ctx, c, utils.PathToURI(path.Join(rootPath, file)), line, char)
=======
	references, err := callReferences(ctx, c, uriJoin(rootURI, file), line, char)
>>>>>>> 28d7a692
	if err != nil {
		t.Fatal(err)
	}
	for i := range references {
<<<<<<< HEAD
		references[i] = utils.UriToPath(references[i])
=======
		references[i] = uriToFilePath(lsp.DocumentURI(references[i]))
>>>>>>> 28d7a692
	}
	sort.Strings(references)
	sort.Strings(want)
	if !reflect.DeepEqual(references, want) {
		t.Errorf("got %q, want %q", references, want)
	}
}

<<<<<<< HEAD
func symbolsTest(t testing.TB, ctx context.Context, c *jsonrpc2.Conn, rootPath string, file string, want []string) {
	symbols, err := callSymbols(ctx, c, utils.PathToURI(path.Join(rootPath, file)))
=======
func symbolsTest(t testing.TB, ctx context.Context, c *jsonrpc2.Conn, rootURI lsp.DocumentURI, file string, want []string) {
	symbols, err := callSymbols(ctx, c, uriJoin(rootURI, file))
>>>>>>> 28d7a692
	if err != nil {
		t.Fatal(err)
	}
	for i := range symbols {
<<<<<<< HEAD
		symbols[i] = utils.UriToPath(symbols[i])
=======
		symbols[i] = uriToFilePath(lsp.DocumentURI(symbols[i]))
>>>>>>> 28d7a692
	}
	if !reflect.DeepEqual(symbols, want) {
		t.Errorf("got %q, want %q", symbols, want)
	}
}

func workspaceSymbolsTest(t testing.TB, ctx context.Context, c *jsonrpc2.Conn, rootURI lsp.DocumentURI, params lspext.WorkspaceSymbolParams, want []string) {
	symbols, err := callWorkspaceSymbols(ctx, c, params)
	if err != nil {
		t.Fatal(err)
	}
	for i := range symbols {
<<<<<<< HEAD
		symbols[i] = utils.UriToPath(symbols[i])
=======
		symbols[i] = uriToFilePath(lsp.DocumentURI(symbols[i]))
>>>>>>> 28d7a692
	}
	if !reflect.DeepEqual(symbols, want) {
		t.Errorf("got %#v, want %q", symbols, want)
	}
}

func signatureTest(t testing.TB, ctx context.Context, c *jsonrpc2.Conn, rootURI lsp.DocumentURI, pos, want string) {
	file, line, char, err := parsePos(pos)
	if err != nil {
		t.Fatal(err)
	}
<<<<<<< HEAD
	signature, err := callSignature(ctx, c, utils.PathToURI(path.Join(rootPath, file)), line, char)
=======
	signature, err := callSignature(ctx, c, uriJoin(rootURI, file), line, char)
>>>>>>> 28d7a692
	if err != nil {
		t.Fatal(err)
	}
	if signature != want {
		t.Fatalf("got %q, want %q", signature, want)
	}
}

func workspaceReferencesTest(t testing.TB, ctx context.Context, c *jsonrpc2.Conn, rootURI lsp.DocumentURI, params lspext.WorkspaceReferencesParams, want []string) {
	references, err := callWorkspaceReferences(ctx, c, params)
	if err != nil {
		t.Fatal(err)
	}
	if !reflect.DeepEqual(references, want) {
		t.Errorf("\ngot  %q\nwant %q", references, want)
	}
}

<<<<<<< HEAD
func formattingTest(t testing.TB, ctx context.Context, c *jsonrpc2.Conn, rootPath string, file string, want string) {
	edits, err := callFormatting(ctx, c, utils.PathToURI(path.Join(rootPath, file)))
=======
func formattingTest(t testing.TB, ctx context.Context, c *jsonrpc2.Conn, rootURI lsp.DocumentURI, file string, want string) {
	edits, err := callFormatting(ctx, c, uriJoin(rootURI, file))
>>>>>>> 28d7a692
	if err != nil {
		t.Fatal(err)
	}
	var got string
	switch len(edits) {
	case 0:
		// already gofmt clean
		got = ""
	case 2:
		// our implementation is dumb, it is always delete everything
		// followed by insert. Since we don't have access to the
		// input, we cheat and just look at the 2nd operation.
		got = edits[1].NewText
	default:
		t.Errorf("got %d edits, want 0 or 2", len(edits))
	}
	if got != want {
		t.Errorf("got %q, want %q", got, want)
	}
}

func parsePos(s string) (file string, line, char int, err error) {
	parts := strings.Split(s, ":")
	if len(parts) != 3 {
		err = fmt.Errorf("invalid pos %q (%d parts)", s, len(parts))
		return
	}
	file = parts[0]
	line, err = strconv.Atoi(parts[1])
	if err != nil {
		err = fmt.Errorf("invalid line in %q: %s", s, err)
		return
	}
	char, err = strconv.Atoi(parts[2])
	if err != nil {
		err = fmt.Errorf("invalid char in %q: %s", s, err)
		return
	}
	return file, line - 1, char - 1, nil // LSP is 0-indexed
}

func callHover(ctx context.Context, c *jsonrpc2.Conn, uri lsp.DocumentURI, line, char int) (string, error) {
	var res struct {
		Contents markedStrings `json:"contents"`
		lsp.Hover
	}
	err := c.Call(ctx, "textDocument/hover", lsp.TextDocumentPositionParams{
		TextDocument: lsp.TextDocumentIdentifier{URI: uri},
		Position:     lsp.Position{Line: line, Character: char},
	}, &res)
	if err != nil {
		return "", err
	}
	var str string
	for i, ms := range res.Contents {
		if i != 0 {
			str += "; "
		}
		str += ms.Value
	}
	return str, nil
}

func callDefinition(ctx context.Context, c *jsonrpc2.Conn, uri lsp.DocumentURI, line, char int) (string, error) {
	var res locations
	err := c.Call(ctx, "textDocument/definition", lsp.TextDocumentPositionParams{
		TextDocument: lsp.TextDocumentIdentifier{URI: uri},
		Position:     lsp.Position{Line: line, Character: char},
	}, &res)
	if err != nil {
		return "", err
	}
	var str string
	for i, loc := range res {
		if loc.URI == "" {
			continue
		}
		if i != 0 {
			str += ", "
		}
		str += fmt.Sprintf("%s:%d:%d-%d:%d", loc.URI, loc.Range.Start.Line+1, loc.Range.Start.Character+1, loc.Range.End.Line+1, loc.Range.End.Character+1)
	}
	return str, nil
}

func callXDefinition(ctx context.Context, c *jsonrpc2.Conn, uri lsp.DocumentURI, line, char int) (string, error) {
	var res []lspext.SymbolLocationInformation
	err := c.Call(ctx, "textDocument/xdefinition", lsp.TextDocumentPositionParams{
		TextDocument: lsp.TextDocumentIdentifier{URI: uri},
		Position:     lsp.Position{Line: line, Character: char},
	}, &res)
	if err != nil {
		return "", err
	}
	var str string
	for i, loc := range res {
		if loc.Location.URI == "" {
			continue
		}
		if i != 0 {
			str += ", "
		}
		str += fmt.Sprintf("%s:%d:%d %s", loc.Location.URI, loc.Location.Range.Start.Line+1, loc.Location.Range.Start.Character+1, loc.Symbol)
	}
	return str, nil
}

func callReferences(ctx context.Context, c *jsonrpc2.Conn, uri lsp.DocumentURI, line, char int) ([]string, error) {
	var res locations
	err := c.Call(ctx, "textDocument/references", lsp.ReferenceParams{
		Context: lsp.ReferenceContext{IncludeDeclaration: true},
		TextDocumentPositionParams: lsp.TextDocumentPositionParams{
			TextDocument: lsp.TextDocumentIdentifier{URI: uri},
			Position:     lsp.Position{Line: line, Character: char},
		},
	}, &res)
	if err != nil {
		return nil, err
	}
	str := make([]string, len(res))
	for i, loc := range res {
		str[i] = fmt.Sprintf("%s:%d:%d", loc.URI, loc.Range.Start.Line+1, loc.Range.Start.Character+1)
	}
	return str, nil
}

func callSymbols(ctx context.Context, c *jsonrpc2.Conn, uri lsp.DocumentURI) ([]string, error) {
	var symbols []lsp.SymbolInformation
	err := c.Call(ctx, "textDocument/documentSymbol", lsp.DocumentSymbolParams{
		TextDocument: lsp.TextDocumentIdentifier{URI: uri},
	}, &symbols)
	if err != nil {
		return nil, err
	}
	syms := make([]string, len(symbols))
	for i, s := range symbols {
		syms[i] = fmt.Sprintf("%s:%s:%s:%d:%d", s.Location.URI, s.Kind, qualifiedName(s), s.Location.Range.Start.Line+1, s.Location.Range.Start.Character+1)
	}
	return syms, nil
}

func callWorkspaceSymbols(ctx context.Context, c *jsonrpc2.Conn, params lspext.WorkspaceSymbolParams) ([]string, error) {
	var symbols []lsp.SymbolInformation
	err := c.Call(ctx, "workspace/symbol", params, &symbols)
	if err != nil {
		return nil, err
	}
	syms := make([]string, len(symbols))
	for i, s := range symbols {
		syms[i] = fmt.Sprintf("%s:%s:%s:%d:%d", s.Location.URI, s.Kind, qualifiedName(s), s.Location.Range.Start.Line+1, s.Location.Range.Start.Character+1)
	}
	return syms, nil
}

func qualifiedName(s lsp.SymbolInformation) string {
	if s.ContainerName != "" {
		return s.ContainerName + "." + s.Name
	}
	return s.Name
}

func callWorkspaceReferences(ctx context.Context, c *jsonrpc2.Conn, params lspext.WorkspaceReferencesParams) ([]string, error) {
	var references []lspext.ReferenceInformation
	err := c.Call(ctx, "workspace/xreferences", params, &references)
	if err != nil {
		return nil, err
	}
	refs := make([]string, len(references))
	for i, r := range references {
<<<<<<< HEAD
		locationURI := utils.UriToPath(r.Reference.URI)
=======
		locationURI := uriToFilePath(r.Reference.URI)
>>>>>>> 28d7a692
		start := r.Reference.Range.Start
		end := r.Reference.Range.End
		refs[i] = fmt.Sprintf("%s:%d:%d-%d:%d -> %v", locationURI, start.Line+1, start.Character+1, end.Line+1, end.Character+1, r.Symbol)
	}
	return refs, nil
}

func callSignature(ctx context.Context, c *jsonrpc2.Conn, uri lsp.DocumentURI, line, char int) (string, error) {
	var res lsp.SignatureHelp
	err := c.Call(ctx, "textDocument/signatureHelp", lsp.TextDocumentPositionParams{
		TextDocument: lsp.TextDocumentIdentifier{URI: uri},
		Position:     lsp.Position{Line: line, Character: char},
	}, &res)
	if err != nil {
		return "", err
	}
	var str string
	for i, si := range res.Signatures {
		if i != 0 {
			str += "; "
		}
		str += si.Label
		if si.Documentation != "" {
			str += " " + si.Documentation
		}
	}
	str += fmt.Sprintf(" %d", res.ActiveParameter)
	return str, nil
}

func callFormatting(ctx context.Context, c *jsonrpc2.Conn, uri lsp.DocumentURI) ([]lsp.TextEdit, error) {
	var edits []lsp.TextEdit
	err := c.Call(ctx, "textDocument/formatting", lsp.DocumentFormattingParams{
		TextDocument: lsp.TextDocumentIdentifier{URI: uri},
	}, &edits)
	return edits, err
}

type markedStrings []lsp.MarkedString

func (v *markedStrings) UnmarshalJSON(data []byte) error {
	if len(data) == 0 {
		return errors.New("invalid empty JSON")
	}
	if data[0] == '[' {
		var ms []markedString
		if err := json.Unmarshal(data, &ms); err != nil {
			return err
		}
		for _, ms := range ms {
			*v = append(*v, lsp.MarkedString(ms))
		}
		return nil
	}
	*v = []lsp.MarkedString{{}}
	return json.Unmarshal(data, &(*v)[0])
}

type markedString lsp.MarkedString

func (v *markedString) UnmarshalJSON(data []byte) error {
	if len(data) == 0 {
		return errors.New("invalid empty JSON")
	}
	if data[0] == '{' {
		return json.Unmarshal(data, (*lsp.MarkedString)(v))
	}

	// String
	*v = markedString{}
	return json.Unmarshal(data, &v.Value)
}

type locations []lsp.Location

func (v *locations) UnmarshalJSON(data []byte) error {
	if len(data) == 0 {
		return errors.New("invalid empty JSON")
	}
	if data[0] == '[' {
		return json.Unmarshal(data, (*[]lsp.Location)(v))
	}
	*v = []lsp.Location{{}}
	return json.Unmarshal(data, &(*v)[0])
}

// testRequest is a simplified version of jsonrpc2.Request for easier
// test expectation definition and checking of the fields that matter.
type testRequest struct {
	Method string
	Params interface{}
}

func (r testRequest) String() string {
	b, err := json.Marshal(r.Params)
	if err != nil {
		panic(err)
	}
	return fmt.Sprintf("%s(%s)", r.Method, b)
}

func testRequestEqual(a, b testRequest) bool {
	if a.Method != b.Method {
		return false
	}

	// We want to see if a and b have identical canonical JSON
	// representations. They are NOT identical Go structures, since
	// one comes from the wire (as raw JSON) and one is an interface{}
	// of a concrete struct/slice type provided as a test expectation.
	ajson, err := json.Marshal(a.Params)
	if err != nil {
		panic(err)
	}
	bjson, err := json.Marshal(b.Params)
	if err != nil {
		panic(err)
	}
	var a2, b2 interface{}
	if err := json.Unmarshal(ajson, &a2); err != nil {
		panic(err)
	}
	if err := json.Unmarshal(bjson, &b2); err != nil {
		panic(err)
	}
	return reflect.DeepEqual(a2, b2)
}

func testRequestsEqual(as, bs []testRequest) bool {
	if len(as) != len(bs) {
		return false
	}
	for i, a := range as {
		if !testRequestEqual(a, bs[i]) {
			return false
		}
	}
	return true
}

type testRequests []testRequest

func (v testRequests) Len() int      { return len(v) }
func (v testRequests) Swap(i, j int) { v[i], v[j] = v[j], v[i] }
func (v testRequests) Less(i, j int) bool {
	ii, err := json.Marshal(v[i])
	if err != nil {
		panic(err)
	}
	jj, err := json.Marshal(v[j])
	if err != nil {
		panic(err)
	}
	return string(ii) < string(jj)
}

// mapFS lets us easily instantiate a VFS with a map[string]string
// (which is less noisy than map[string][]byte in test fixtures).
func mapFS(m map[string]string) ctxvfs.FileSystem {
	m2 := make(map[string][]byte, len(m))
	for k, v := range m {
		m2[k] = []byte(v)
	}
	return ctxvfs.Map(m2)
}<|MERGE_RESOLUTION|>--- conflicted
+++ resolved
@@ -884,16 +884,16 @@
 			"a.go": `package p
 
 				// Comments for A
-				func A(foo int, bar func(baz int) int) int { 
-					return bar(foo) 
+				func A(foo int, bar func(baz int) int) int {
+					return bar(foo)
 				}
 
-				
+
 				func B() {}
 
 				// Comments for C
-				func C(x int, y int) int { 
-					return x+y 
+				func C(x int, y int) int {
+					return x+y
 				}`,
 			"b.go": "package p; func main() { B(); A(); A(0,); A(0); C(1,2) }",
 		},
@@ -946,11 +946,7 @@
 				}
 			}()
 
-<<<<<<< HEAD
-			rootFSPath := utils.UriToPath(test.rootPath)
-=======
-			rootFSPath := uriToFilePath(test.rootURI)
->>>>>>> 28d7a692
+			rootFSPath := utils.UriToPath(test.rootURI)
 
 			// Prepare the connection.
 			ctx := context.Background()
@@ -1119,7 +1115,7 @@
 		// look for $GOPATH/pkg .a files inside the $GOPATH that was set during
 		// 'go test' instead of our tmp directory.
 		build.Default.GOPATH = tmpDir
-		tmpRootPath := filepath.Join(tmpDir, uriToFilePath(rootURI))
+		tmpRootPath := filepath.Join(tmpDir, utils.UriToPath(rootURI))
 
 		// Install all Go packages in the $GOPATH.
 		oldGOPATH := os.Getenv("GOPATH")
@@ -1141,12 +1137,12 @@
 				want = strings.Replace(want, "/goroot", build.Default.GOROOT, 1)
 			}
 			tbRun(t, fmt.Sprintf("godef-definition-%s", strings.Replace(pos, "/", "-", -1)), func(t testing.TB) {
-				definitionTest(t, ctx, c, pathToURI(tmpRootPath), pos, want, tmpDir)
+				definitionTest(t, ctx, c, utils.PathToURI(tmpRootPath), pos, want, tmpDir)
 			})
 		}
 		for pos, want := range wantGodefHover {
 			tbRun(t, fmt.Sprintf("godef-hover-%s", strings.Replace(pos, "/", "-", -1)), func(t testing.TB) {
-				hoverTest(t, ctx, c, pathToURI(tmpRootPath), pos, want)
+				hoverTest(t, ctx, c, utils.PathToURI(tmpRootPath), pos, want)
 			})
 		}
 
@@ -1227,11 +1223,7 @@
 	if err != nil {
 		t.Fatal(err)
 	}
-<<<<<<< HEAD
-	hover, err := callHover(ctx, c, utils.PathToURI(path.Join(rootPath, file)), line, char)
-=======
 	hover, err := callHover(ctx, c, uriJoin(rootURI, file), line, char)
->>>>>>> 28d7a692
 	if err != nil {
 		t.Fatal(err)
 	}
@@ -1245,24 +1237,16 @@
 	if err != nil {
 		t.Fatal(err)
 	}
-<<<<<<< HEAD
-	definition, err := callDefinition(ctx, c, utils.PathToURI(path.Join(rootPath, file)), line, char)
+	definition, err := callDefinition(ctx, c, uriJoin(rootURI, file), line, char)
 	if err != nil {
 		t.Fatal(err)
 	}
-	definition = utils.UriToPath(definition)
-=======
-	definition, err := callDefinition(ctx, c, uriJoin(rootURI, file), line, char)
-	if err != nil {
-		t.Fatal(err)
-	}
 	if definition != "" {
-		definition = uriToFilePath(lsp.DocumentURI(definition))
+		definition = utils.UriToPath(lsp.DocumentURI(definition))
 		if trimPrefix != "" {
 			definition = strings.TrimPrefix(definition, trimPrefix)
 		}
 	}
->>>>>>> 28d7a692
 	if definition != want {
 		t.Errorf("got %q, want %q", definition, want)
 	}
@@ -1273,19 +1257,11 @@
 	if err != nil {
 		t.Fatal(err)
 	}
-<<<<<<< HEAD
-	xdefinition, err := callXDefinition(ctx, c, utils.PathToURI(path.Join(rootPath, file)), line, char)
+	xdefinition, err := callXDefinition(ctx, c, uriJoin(rootURI, file), line, char)
 	if err != nil {
 		t.Fatal(err)
 	}
-	xdefinition = utils.UriToPath(xdefinition)
-=======
-	xdefinition, err := callXDefinition(ctx, c, uriJoin(rootURI, file), line, char)
-	if err != nil {
-		t.Fatal(err)
-	}
-	xdefinition = uriToFilePath(lsp.DocumentURI(xdefinition))
->>>>>>> 28d7a692
+	xdefinition = utils.UriToPath(lsp.DocumentURI(xdefinition))
 	if xdefinition != want {
 		t.Errorf("\ngot  %q\nwant %q", xdefinition, want)
 	}
@@ -1296,20 +1272,12 @@
 	if err != nil {
 		t.Fatal(err)
 	}
-<<<<<<< HEAD
-	references, err := callReferences(ctx, c, utils.PathToURI(path.Join(rootPath, file)), line, char)
-=======
 	references, err := callReferences(ctx, c, uriJoin(rootURI, file), line, char)
->>>>>>> 28d7a692
 	if err != nil {
 		t.Fatal(err)
 	}
 	for i := range references {
-<<<<<<< HEAD
-		references[i] = utils.UriToPath(references[i])
-=======
-		references[i] = uriToFilePath(lsp.DocumentURI(references[i]))
->>>>>>> 28d7a692
+		references[i] = utils.UriToPath(lsp.DocumentURI(references[i]))
 	}
 	sort.Strings(references)
 	sort.Strings(want)
@@ -1318,22 +1286,13 @@
 	}
 }
 
-<<<<<<< HEAD
-func symbolsTest(t testing.TB, ctx context.Context, c *jsonrpc2.Conn, rootPath string, file string, want []string) {
-	symbols, err := callSymbols(ctx, c, utils.PathToURI(path.Join(rootPath, file)))
-=======
 func symbolsTest(t testing.TB, ctx context.Context, c *jsonrpc2.Conn, rootURI lsp.DocumentURI, file string, want []string) {
 	symbols, err := callSymbols(ctx, c, uriJoin(rootURI, file))
->>>>>>> 28d7a692
 	if err != nil {
 		t.Fatal(err)
 	}
 	for i := range symbols {
-<<<<<<< HEAD
-		symbols[i] = utils.UriToPath(symbols[i])
-=======
-		symbols[i] = uriToFilePath(lsp.DocumentURI(symbols[i]))
->>>>>>> 28d7a692
+		symbols[i] = utils.UriToPath(lsp.DocumentURI(symbols[i]))
 	}
 	if !reflect.DeepEqual(symbols, want) {
 		t.Errorf("got %q, want %q", symbols, want)
@@ -1346,11 +1305,7 @@
 		t.Fatal(err)
 	}
 	for i := range symbols {
-<<<<<<< HEAD
-		symbols[i] = utils.UriToPath(symbols[i])
-=======
-		symbols[i] = uriToFilePath(lsp.DocumentURI(symbols[i]))
->>>>>>> 28d7a692
+		symbols[i] = utils.UriToPath(lsp.DocumentURI(symbols[i]))
 	}
 	if !reflect.DeepEqual(symbols, want) {
 		t.Errorf("got %#v, want %q", symbols, want)
@@ -1362,11 +1317,7 @@
 	if err != nil {
 		t.Fatal(err)
 	}
-<<<<<<< HEAD
-	signature, err := callSignature(ctx, c, utils.PathToURI(path.Join(rootPath, file)), line, char)
-=======
 	signature, err := callSignature(ctx, c, uriJoin(rootURI, file), line, char)
->>>>>>> 28d7a692
 	if err != nil {
 		t.Fatal(err)
 	}
@@ -1385,13 +1336,8 @@
 	}
 }
 
-<<<<<<< HEAD
-func formattingTest(t testing.TB, ctx context.Context, c *jsonrpc2.Conn, rootPath string, file string, want string) {
-	edits, err := callFormatting(ctx, c, utils.PathToURI(path.Join(rootPath, file)))
-=======
 func formattingTest(t testing.TB, ctx context.Context, c *jsonrpc2.Conn, rootURI lsp.DocumentURI, file string, want string) {
 	edits, err := callFormatting(ctx, c, uriJoin(rootURI, file))
->>>>>>> 28d7a692
 	if err != nil {
 		t.Fatal(err)
 	}
@@ -1561,11 +1507,7 @@
 	}
 	refs := make([]string, len(references))
 	for i, r := range references {
-<<<<<<< HEAD
 		locationURI := utils.UriToPath(r.Reference.URI)
-=======
-		locationURI := uriToFilePath(r.Reference.URI)
->>>>>>> 28d7a692
 		start := r.Reference.Range.Start
 		end := r.Reference.Range.End
 		refs[i] = fmt.Sprintf("%s:%d:%d-%d:%d -> %v", locationURI, start.Line+1, start.Character+1, end.Line+1, end.Character+1, r.Symbol)
